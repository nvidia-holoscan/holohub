--- conflicted
+++ resolved
@@ -12,11 +12,8 @@
 aggregate_metadata.json
 /dist/
 /install/
-<<<<<<< HEAD
-=======
 
 
 # Dev
 .venv/
-ngc-cli/
->>>>>>> a17a43d4
+ngc-cli/