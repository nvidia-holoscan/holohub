#!/usr/bin/env python3
# SPDX-FileCopyrightText: Copyright (c) 2025 NVIDIA CORPORATION & AFFILIATES. All rights reserved.
# SPDX-License-Identifier: Apache-2.0
#
# Licensed under the Apache License, Version 2.0 (the "License");
# you may not use this file except in compliance with the License.
# You may obtain a copy of the License at
#
# http://www.apache.org/licenses/LICENSE-2.0
#
# Unless required by applicable law or agreed to in writing, software
# distributed under the License is distributed on an "AS IS" BASIS,
# WITHOUT WARRANTIES OR CONDITIONS OF ANY KIND, either express or implied.
# See the License for the specific language governing permissions and
# limitations under the License.

import argparse
import datetime
import os
import platform
import re
import shlex
import shutil
import subprocess
import sys
import tempfile
from collections import defaultdict
from pathlib import Path
from typing import Optional

import utilities.cli.util as holohub_cli_util
import utilities.metadata.gather_metadata as metadata_util
from utilities.cli.container import HoloHubContainer, base_sdk_version
from utilities.cli.util import Color


class HoloHubCLI:
    """Command-line interface for HoloHub"""

    HOLOHUB_ROOT = Path(__file__).parent.parent.parent
    DEFAULT_BUILD_PARENT_DIR = HOLOHUB_ROOT / "build"
    DEFAULT_DATA_DIR = HOLOHUB_ROOT / "data"
    DEFAULT_SDK_DIR = "/opt/nvidia/holoscan/lib"

    def __init__(self):
        self.script_name = os.environ.get("HOLOHUB_CMD_NAME", "./holohub")
        self.parser = self._create_parser()
        self._collect_metadata()

    def _create_parser(self) -> argparse.ArgumentParser:
        """Create the argument parser with all supported commands"""
        parser = argparse.ArgumentParser(
            prog=self.script_name,
            description=f"{self.script_name} CLI tool for managing Holoscan-based applications and containers",
        )
        subparsers = parser.add_subparsers(dest="command", required=True)

        # Store subparsers for error handling
        self.subparsers = {}

        # Common container arguments parent parsers
        container_build_argparse = HoloHubContainer.get_build_argparse()
        container_run_argparse = HoloHubContainer.get_run_argparse()
        # Add create command
        create = subparsers.add_parser("create", help="Create a new Holoscan application")
        self.subparsers["create"] = create
        create.add_argument("project", help="Name of the project to create")
        create.add_argument(
            "--template",
            default=str(HoloHubCLI.HOLOHUB_ROOT / "applications" / "template"),
            help="Path to the template directory to use",
        )
        create.add_argument(
            "--language",
            choices=["cpp", "python"],
            default="cpp",
            help="Programming language for the project",
        )
        create.add_argument(
            "--dryrun", action="store_true", help="Print commands without executing them"
        )
        create.add_argument(
            "--directory",
            type=Path,
            default=self.HOLOHUB_ROOT / "applications",
            help="Path to the directory to create the project in",
        )
        create.add_argument(
            "--context",
            action="append",
            help='Additional context variables for cookiecutter in format key=value. \
                Example: --context description=\'My project desc\' \
                    --context tags=[\\"tag1\\", \\"tag2\\"]',
        )
        create.add_argument(
            "-i",
            "--interactive",
            action="store",
            nargs="?",
            const=True,
            default=True,
            type=lambda x: x.lower() not in ("false", "no", "n", "0", "f"),
            help="Interactive mode for setting cookiecutter properties (use -i False to disable)",
        )
        create.set_defaults(func=self.handle_create)

        # build-container command
        build_container = subparsers.add_parser(
            "build-container",
            help="Build the development container",
            parents=[container_build_argparse],
        )
        self.subparsers["build-container"] = build_container
        build_container.add_argument("project", nargs="?", help="Project to build container for")
        build_container.add_argument(
            "--verbose", action="store_true", help="Print variables passed to docker build command"
        )
        build_container.add_argument(
            "--dryrun", action="store_true", help="Print commands without executing them"
        )
        build_container.add_argument(
            "--language", choices=["cpp", "python"], help="Specify language implementation"
        )
        build_container.set_defaults(func=self.handle_build_container)

        # run-container command
        run_container = subparsers.add_parser(
            "run-container",
            help="Build and launch the development container",
            parents=[container_build_argparse, container_run_argparse],
            epilog="Any trailing arguments after ' -- ' are forwarded to 'docker run'",
        )
        self.subparsers["run-container"] = run_container
        run_container.add_argument("project", nargs="?", help="Project to run container for")
        run_container.add_argument(
            "--verbose", action="store_true", help="Print variables passed to docker run command"
        )
        run_container.add_argument(
            "--dryrun", action="store_true", help="Print commands without executing them"
        )
        run_container.add_argument(
            "--language", choices=["cpp", "python"], help="Specify language implementation"
        )
        run_container.add_argument(
            "--no-docker-build", action="store_true", help="Skip building the container"
        )
        run_container.set_defaults(func=self.handle_run_container)

        # build command
        build = subparsers.add_parser(
            "build",
            help="Build a project",
            parents=[container_build_argparse, container_run_argparse],
        )
        self.subparsers["build"] = build
        build.add_argument("project", help="Project to build")
        build.add_argument(
            "--local", action="store_true", help="Build locally instead of in container"
        )
        build.add_argument("--verbose", action="store_true", help="Print extra output")
        build.add_argument(
            "--build-type",
            choices=["debug", "release", "rel-debug"],
            help="Build type (debug, release, rel-debug)",
        )
        build.add_argument(
            "--build-with",
            dest="with_operators",
            help="Optional operators that should be built, separated by semicolons (;)",
        )
        build.add_argument(
            "--dryrun", action="store_true", help="Print commands without executing them"
        )
        build.add_argument(
            "--pkg-generator", default="DEB", help="Package generator for cpack (default: DEB)"
        )
        build.add_argument(
            "--parallel", help="Number of parallel build jobs (e.g. --parallel $(($(nproc)-1)))"
        )
        build.add_argument(
            "--language", choices=["cpp", "python"], help="Specify language implementation"
        )
        build.add_argument(
            "--benchmark",
            action="store_true",
            help="Build for Holoscan Flow Benchmarking. Valid for applications/workflows only",
        )
        build.add_argument(
            "--no-docker-build", action="store_true", help="Skip building the container"
        )
        build.add_argument(
            "--configure-args",
            action="append",
            help="Additional configuration arguments for cmake "
            "example: --configure-args='-DCUSTOM_OPTION=ON' --configure-args='-Dtest=ON'",
        )
        build.set_defaults(func=self.handle_build)

        # run command
        run = subparsers.add_parser(
            "run",
            help="Build and run a project",
            parents=[container_build_argparse, container_run_argparse],
        )
        self.subparsers["run"] = run
        run.add_argument("project", help="Project to run")
        run.add_argument("--local", action="store_true", help="Run locally instead of in container")
        run.add_argument("--verbose", action="store_true", help="Print extra output")
        run.add_argument(
            "--dryrun", action="store_true", help="Print commands without executing them"
        )
        run.add_argument(
            "--language", choices=["cpp", "python"], help="Specify language implementation"
        )
        run.add_argument(
<<<<<<< HEAD
            "--build-type",
            choices=["debug", "release", "rel-debug"],
            help="Build type (debug, release, rel-debug)",
        )
        run.add_argument(
            "--run-args", help="Additional arguments to pass to the application executable"
=======
            "--run-args",
            help="Additional arguments to pass to the application executable, "
            "example: --run-args=--flag or --run-args '-c config/file'",
>>>>>>> 0b2327bd
        )
        run.add_argument(
            "--build-with",
            dest="with_operators",
            help="Optional operators that should be built, separated by semicolons (;)",
        )
        run.add_argument(
            "--parallel", help="Number of parallel build jobs (e.g. --parallel $(($(nproc)-1)))"
        )
        run.add_argument(
            "--pkg-generator", default="DEB", help="Package generator for cpack (default: DEB)"
        )
        run.add_argument(
            "--no-local-build",
            action="store_true",
            help="Skip building and just run the application",
        )
        run.add_argument(
            "--no-docker-build", action="store_true", help="Skip building the container"
        )
        run.add_argument(
            "--configure-args",
            action="append",
            help="Additional configuration arguments for cmake "
            "example: --configure-args='-DCUSTOM_OPTION=ON' --configure-args='-Dtest=ON'",
        )
        run.set_defaults(func=self.handle_run)

        # list command
        list_cmd = subparsers.add_parser("list", help="List all available targets")
        self.subparsers["list"] = list_cmd
        list_cmd.set_defaults(func=self.handle_list)

        # lint command
        lint = subparsers.add_parser("lint", help="Run linting tools")
        self.subparsers["lint"] = lint
        lint.add_argument("path", nargs="?", default=".", help="Path to lint")
        lint.add_argument("--fix", action="store_true", help="Fix linting issues")
        lint.add_argument(
            "--install-dependencies",
            action="store_true",
            help="Install linting dependencies (may require `sudo` privileges)",
        )
        lint.add_argument(
            "--dryrun", action="store_true", help="Print commands without executing them"
        )
        lint.set_defaults(func=self.handle_lint)

        # setup command
        setup = subparsers.add_parser("setup", help="Install HoloHub main required packages")
        self.subparsers["setup"] = setup
        setup.add_argument(
            "--dryrun", action="store_true", help="Print commands without executing them"
        )
        setup.set_defaults(func=self.handle_setup)

        # Add env-info command
        env_info = subparsers.add_parser(
            "env-info", help="Display environment debugging information"
        )
        self.subparsers["env-info"] = env_info
        env_info.set_defaults(func=self.handle_env_info)

        # Add install command
        install = subparsers.add_parser(
            "install",
            help="Install a project",
            parents=[container_build_argparse, container_run_argparse],
        )
        self.subparsers["install"] = install
        install.add_argument("project", help="Project to install")
        install.add_argument(
            "--local", action="store_true", help="Install locally instead of in container"
        )
        install.add_argument(
            "--build-type",
            choices=["debug", "release", "rel-debug"],
            help="Build type (debug, release, rel-debug)",
        )
        install.add_argument(
            "--language", choices=["cpp", "python"], help="Specify language implementation"
        )
        install.add_argument(
            "--build-with",
            dest="with_operators",
            help="Optional operators that should be built, separated by semicolons (;)",
        )
        install.add_argument("--verbose", action="store_true", help="Print extra output")
        install.add_argument(
            "--dryrun", action="store_true", help="Print commands without executing them"
        )
        install.add_argument(
            "--parallel", help="Number of parallel build jobs (e.g. --parallel $(($(nproc)-1)))"
        )
        install.add_argument(
            "--no-docker-build", action="store_true", help="Skip building the container"
        )
        install.add_argument(
            "--configure-args",
            action="append",
            help="Additional configuration arguments for cmake "
            "example: --configure-args='-DCUSTOM_OPTION=ON' --configure-args='-Dtest=ON'",
        )
        install.set_defaults(func=self.handle_install)

        # Add test command
        test = subparsers.add_parser("test", help="Test a project")
        self.subparsers["test"] = test
        test.add_argument("project", nargs="?", help="Project to test")
        test.add_argument("--base_img", help="Fully qualified base image name")
        test.add_argument("--build_args", help="Additional options to pass to the Docker build")
        test.add_argument("--verbose", action="store_true", help="Print extra output")
        test.add_argument(
            "--dryrun", action="store_true", help="Print commands without executing them"
        )
        test.add_argument("--clear_cache", action="store_true", help="Clear cache folders")
        test.add_argument("--site_name", help="Site name")
        test.add_argument("--cdash_url", help="CDash URL")
        test.add_argument("--platform_name", help="Platform name")
        test.add_argument("--cmake_options", help="CMake options")
        test.add_argument("--no_xvfb", action="store_true", help="Do not use xvfb")
        test.add_argument("--ctest_script", help="CTest script")
        test.add_argument(
            "--no-docker-build", action="store_true", help="Skip building the container"
        )
        test.set_defaults(func=self.handle_test)

        # Add clear-cache command
        clear_cache = subparsers.add_parser("clear-cache", help="Clear cache folders")
        self.subparsers["clear-cache"] = clear_cache
        clear_cache.add_argument(
            "--dryrun", action="store_true", help="Print commands without executing them"
        )
        clear_cache.set_defaults(func=self.handle_clear_cache)

        # Add vscode command
        vscode = subparsers.add_parser(
            "vscode",
            help="Launch VS Code in Dev Container",
            parents=[container_build_argparse],
        )
        self.subparsers["vscode"] = vscode
        vscode.add_argument("project", nargs="?", help="Project to launch VS Code for")
        vscode.add_argument(
            "--language", choices=["cpp", "python"], help="Specify language implementation"
        )
        vscode.add_argument("--docker-opts", help="Additional options to pass to the Docker launch")
        vscode.add_argument(
            "--verbose", action="store_true", help="Print variables passed to docker run command"
        )
        vscode.add_argument(
            "--dryrun", action="store_true", help="Print commands without executing them"
        )
        vscode.add_argument(
            "--no-docker-build", action="store_true", help="Skip building the container"
        )
        vscode.set_defaults(func=self.handle_vscode)

        return parser

    def _collect_metadata(self) -> None:
        """Create an unstructured database of metadata for all projects"""

        EXCLUDE_PATHS = ["applications/holoviz/template", "applications/template"]
        # Known exceptions, such as template files that do not represent a standalone project

        app_paths = (
            HoloHubCLI.HOLOHUB_ROOT / "applications",
            HoloHubCLI.HOLOHUB_ROOT / "benchmarks",
            HoloHubCLI.HOLOHUB_ROOT / "gxf_extensions",
            HoloHubCLI.HOLOHUB_ROOT / "operators",
            HoloHubCLI.HOLOHUB_ROOT / "pkg",
            HoloHubCLI.HOLOHUB_ROOT / "workflows",
        )
        self.projects = metadata_util.gather_metadata(app_paths, exclude_paths=EXCLUDE_PATHS)

    def find_project(self, project_name: str, language: Optional[str] = None) -> dict:
        """Find a project by name"""
        normalized_language = holohub_cli_util.normalize_language(language) if language else None

        # First try exact match
        for project in self.projects:
            if project["project_name"] == project_name:
                if (
                    normalized_language
                    and holohub_cli_util.normalize_language(project["metadata"]["language"])
                    != normalized_language
                ):
                    continue
                return project
        # If project not found, suggest similar names
        distances = [
            (
                p["project_name"],
                holohub_cli_util.levenshtein_distance(project_name, p["project_name"]),
                p.get("source_folder", ""),
                p.get("metadata", {}).get("language", ""),
            )
            for p in self.projects
        ]
        distances.sort(key=lambda x: x[1])  # Sort by distance
        closest_matches = [
            (name, folder, lang) for name, dist, folder, lang in distances[:3] if dist <= 3
        ]  # Show up to 3 matches
        msg = f"Project '{project_name}' (language: {normalized_language}) not found."
        if closest_matches:
            msg += "\nDid you mean:"
            for name, folder, lang in closest_matches:
                details = []
                if lang:
                    details.append(f"language: {lang}")
                if folder:
                    details.append(f"source: {folder}")
                msg += f"\n  '{name}'" + (f" ({', '.join(details)})" if details else "")
        holohub_cli_util.fatal(msg)
        return None

    def _make_project_container(
        self, project_name: Optional[str] = None, language: Optional[str] = None
    ) -> HoloHubContainer:
        """Define a project container"""
        if not project_name:
            return HoloHubContainer(project_metadata=None)
        project_data = self.find_project(project_name=project_name, language=language)
        return HoloHubContainer(project_metadata=project_data)

    def handle_build_container(self, args: argparse.Namespace) -> None:
        """Handle build-container command"""
        container = self._make_project_container(
            project_name=args.project,
            language=args.language if hasattr(args, "language") else None,
        )
        container.dryrun = args.dryrun
        container.build(
            docker_file=args.docker_file,
            base_img=args.base_img,
            img=args.img,
            no_cache=args.no_cache,
            build_args=args.build_args,
        )

    def handle_run_container(self, args: argparse.Namespace) -> None:
        """Handle run-container command"""
        skip_docker_build, _ = holohub_cli_util.check_skip_builds(args)
        container = self._make_project_container(
            project_name=args.project, language=args.language if hasattr(args, "language") else None
        )
        container.dryrun = args.dryrun
        container.verbose = args.verbose
        if not skip_docker_build:
            container.build(
                docker_file=args.docker_file,
                base_img=args.base_img,
                img=args.img,
                no_cache=args.no_cache,
                build_args=args.build_args,
            )
        container.run(
            img=args.img,
            local_sdk_root=args.local_sdk_root,
            enable_x11=getattr(args, "enable_x11", True),
            ssh_x11=getattr(args, "ssh_x11", False),
            use_tini=args.init,
            persistent=args.persistent,
            nsys_profile=getattr(args, "nsys_profile", False),
            nsys_location=getattr(args, "nsys_location", ""),
            as_root=args.as_root,
            docker_opts=args.docker_opts,
            add_volumes=args.add_volume,
            enable_mps=getattr(args, "mps", False),
            extra_args=getattr(args, "_trailing_args", []),  # forward trailing args --
        )

    def handle_test(self, args: argparse.Namespace) -> None:
        """Handle test command"""
        skip_docker_build, _ = holohub_cli_util.check_skip_builds(args)
        container = self._make_project_container(
            project_name=args.project, language=args.language if hasattr(args, "language") else None
        )
        if args.clear_cache:
            for pattern in ["build", "build-*", "install"]:
                for path in HoloHubCLI.HOLOHUB_ROOT.glob(pattern):
                    if path.is_dir():
                        if args.dryrun:
                            print(f"  {Color.yellow('Would remove:')} {path}")
                        else:
                            shutil.rmtree(path)

        container.dryrun = args.dryrun
        container.verbose = args.verbose

        if not skip_docker_build:
            container.build(
                base_img=args.base_img,
                build_args=args.build_args,
            )

        xvfb = "" if args.no_xvfb else "xvfb-run -a"

        base_img = args.base_img or container.default_base_image()

        img_tag = base_img.split(":")[-1]

        ctest_cmd = f"{xvfb} ctest " f"-DAPP={args.project} " f"-DTAG={img_tag} "

        if args.cmake_options:
            ctest_cmd += f'-DCONFIGURE_OPTIONS="{args.cmake_options}" '

        if args.cdash_url:
            ctest_cmd += f"-DCTEST_SUBMIT_URL={args.cdash_url} "

        if args.site_name:
            ctest_cmd += f"-DCTEST_SITE={args.site_name} "

        if args.platform_name:
            ctest_cmd += f"-DPLATFORM_NAME={args.platform_name} "

        if args.ctest_script:
            ctest_cmd += f"-S {args.ctest_script} "
        else:
            ctest_cmd += "-S utilities/testing/holohub.container.ctest "

        if args.verbose:
            ctest_cmd += "-VV "

        container.run(
            use_tini=True,
            docker_opts="--entrypoint=bash",
            extra_args=["-c", ctest_cmd],
        )

    def build_project_locally(
        self,
        project_name: str,
        language: Optional[str] = None,
        build_type: Optional[str] = None,
        with_operators: Optional[str] = None,
        dryrun: bool = False,
        pkg_generator: str = "DEB",
        parallel: Optional[str] = None,
        benchmark: bool = False,
        configure_args: Optional[list[str]] = None,
    ) -> tuple[Path, dict]:
        """Helper method to build a project locally"""
        project_data = self.find_project(project_name=project_name, language=language)
        project_type = project_data.get("project_type", "application")

        # Handle benchmark patching before building
        app_source_path = None
        if benchmark:
            if project_type in ["application", "workflow", "benchmark"]:
                app_source_path = project_data.get("source_folder", "")
                patch_script = (
                    HoloHubCLI.HOLOHUB_ROOT
                    / "benchmarks/holoscan_flow_benchmarking/patch_application.sh"
                )
                holohub_cli_util.run_command(
                    [str(patch_script), str(app_source_path)], dry_run=dryrun
                )
                print("Building for Holoscan Flow Benchmarking")
            else:
                holohub_cli_util.fatal(
                    "--benchmark option is only available for applications/workflows"
                )

        build_type = holohub_cli_util.get_buildtype_str(build_type)
        build_dir = HoloHubCLI.DEFAULT_BUILD_PARENT_DIR / project_name
        build_dir.mkdir(parents=True, exist_ok=True)

        proj_prefix = holohub_cli_util.determine_project_prefix(project_type)
        cmake_args = [
            "cmake",
            "-B",
            str(build_dir),
            "-S",
            str(HoloHubCLI.HOLOHUB_ROOT),
            "--no-warn-unused-cli",
            f"-DPython3_EXECUTABLE={sys.executable}",
            f"-DPython3_ROOT_DIR={os.path.dirname(os.path.dirname(sys.executable))}",
            f"-DCMAKE_BUILD_TYPE={build_type}",
            f"-DCMAKE_PREFIX_PATH={HoloHubCLI.DEFAULT_SDK_DIR}",
            f"-DHOLOHUB_DATA_DIR:PATH={HoloHubCLI.DEFAULT_DATA_DIR}",
            f"-D{proj_prefix}_{project_name}=ON",
        ]
        # Add benchmark-specific CMake flags
        if benchmark:
            cmake_args.append(
                f"-DCMAKE_CXX_FLAGS=-I{HoloHubCLI.HOLOHUB_ROOT}/benchmarks/holoscan_flow_benchmarking"
            )

        # use -G Ninja if available
        if shutil.which("ninja"):
            cmake_args.extend(["-G", "Ninja"])
        # Add optional operators if specified
        if with_operators:
            cmake_args.append(f'-DHOLOHUB_BUILD_OPERATORS="{with_operators}"')
        if configure_args:
            cmake_args.extend(configure_args)

        holohub_cli_util.run_command(cmake_args, dry_run=dryrun)

        # Build the project with optional parallel jobs
        build_cmd = ["cmake", "--build", str(build_dir), "--config", build_type]
        if parallel:
            build_cmd.extend(["-j", parallel])
        else:
            build_cmd.append("-j")  # Use default number of jobs

        holohub_cli_util.run_command(build_cmd, dry_run=dryrun)

        # If this is a package, run cpack
        if project_type == "package":
            pkg_build_dir = build_dir / "pkg"
            if pkg_build_dir.exists():
                for cpack_config in pkg_build_dir.glob("CPackConfig-*.cmake"):
                    holohub_cli_util.run_command(
                        ["cpack", "--config", str(cpack_config), "-G", pkg_generator],
                        dry_run=dryrun,
                    )

        # Handle benchmark restoration after building
        if (
            benchmark
            and app_source_path
            and project_type in ["application", "workflow", "benchmark"]
        ):
            restore_script = (
                HoloHubCLI.HOLOHUB_ROOT
                / "benchmarks/holoscan_flow_benchmarking/restore_application.sh"
            )
            holohub_cli_util.run_command(
                [str(restore_script), str(app_source_path)], dry_run=dryrun
            )

        return build_dir, project_data

    def handle_build(self, args: argparse.Namespace) -> None:
        """Handle build command"""
        skip_docker_build, _ = holohub_cli_util.check_skip_builds(args)

        if args.local or os.environ.get("HOLOHUB_BUILD_LOCAL"):
            self.build_project_locally(
                project_name=args.project,
                language=args.language if hasattr(args, "language") else None,
                build_type=args.build_type,
                with_operators=args.with_operators,
                dryrun=args.dryrun,
                pkg_generator=getattr(args, "pkg_generator", "DEB"),
                parallel=getattr(args, "parallel", None),
                benchmark=getattr(args, "benchmark", False),
                configure_args=getattr(args, "configure_args", None),
            )
        else:
            # Build in container
            container = self._make_project_container(
                project_name=args.project,
                language=args.language if hasattr(args, "language") else None,
            )
            container.dryrun = args.dryrun
            container.verbose = args.verbose
            if not skip_docker_build:
                container.build(
                    docker_file=args.docker_file,
                    base_img=args.base_img,
                    img=args.img,
                    no_cache=args.no_cache,
                    build_args=args.build_args,
                )

            # Build command with all necessary arguments
            build_cmd = f"{self.script_name} build {args.project} --local"
            if args.build_type:
                build_cmd += f" --build-type {args.build_type}"
            if args.with_operators:
                build_cmd += f' --build-with "{args.with_operators}"'
            if hasattr(args, "pkg_generator"):
                build_cmd += f" --pkg-generator {args.pkg_generator}"
            if hasattr(args, "language") and args.language:
                build_cmd += f" --language {args.language}"
            if getattr(args, "parallel", None):
                build_cmd += f" --parallel {args.parallel}"
            if args.verbose:
                build_cmd += " --verbose"
            if getattr(args, "benchmark", False):
                build_cmd += " --benchmark"
            if getattr(args, "configure_args", None):
                for configure_arg in args.configure_args:
                    build_cmd += f' --configure-args "{configure_arg}"'

            docker_opts = "--entrypoint=bash"
            if hasattr(args, "docker_opts") and args.docker_opts:
                docker_opts += " " + args.docker_opts
            container.run(
                img=getattr(args, "img", None),
                local_sdk_root=getattr(args, "local_sdk_root", None),
                enable_x11=getattr(args, "enable_x11", True),
                ssh_x11=getattr(args, "ssh_x11", False),
                use_tini=getattr(args, "init", False),
                persistent=getattr(args, "persistent", False),
                nsys_profile=getattr(args, "nsys_profile", False),
                nsys_location=getattr(args, "nsys_location", ""),
                as_root=getattr(args, "as_root", False),
                docker_opts=docker_opts,
                add_volumes=getattr(args, "add_volume", None),
                enable_mps=getattr(args, "mps", False),
                extra_args=["-c", build_cmd],
            )

    def handle_run(self, args: argparse.Namespace) -> None:
        """Handle run command"""
        skip_docker_build, skip_local_build = holohub_cli_util.check_skip_builds(args)
        is_local_mode = args.local or os.environ.get("HOLOHUB_BUILD_LOCAL")

        if is_local_mode:
            if args.docker_opts:
                holohub_cli_util.fatal(
                    "Container arguments were provided with `--docker-opts` but a non-containerized build was requested."
                )

            if skip_local_build:
                # Skip building, but still need project metadata and build directory
                project_data = self.find_project(
                    project_name=args.project,
                    language=args.language if hasattr(args, "language") else None,
                )
                build_dir = HoloHubCLI.DEFAULT_BUILD_PARENT_DIR / args.project
                if not build_dir.is_dir() and not args.dryrun:
                    holohub_cli_util.fatal(
                        f"The build directory {build_dir} for this application does not exist.\n"
                        f"Did you forget to build the application first? Try running:\n"
                        f"  {self.script_name} build {args.project}"
                    )
            else:
                build_dir, project_data = self.build_project_locally(
                    project_name=args.project,
                    language=args.language if hasattr(args, "language") else None,
                    build_type=args.build_type or "Release",  # Default to Release for run
                    with_operators=args.with_operators,
                    dryrun=args.dryrun,
                    pkg_generator=getattr(args, "pkg_generator", "DEB"),
                    parallel=getattr(args, "parallel", None),
                    configure_args=getattr(args, "configure_args", None),
                )

            language = holohub_cli_util.normalize_language(
                project_data.get("metadata", {}).get("language", None)
            )

            run_config = project_data.get("metadata", {}).get("run", {})
            if not run_config:
                holohub_cli_util.fatal(
                    f"Project '{args.project}' does not have a run configuration"
                )

            path_mapping = holohub_cli_util.build_holohub_path_mapping(
                holohub_root=HoloHubCLI.HOLOHUB_ROOT,
                project_data=project_data,
                build_dir=build_dir,
                data_dir=HoloHubCLI.DEFAULT_DATA_DIR,
            )
            if path_mapping:
                mapping_info = ";\n".join(
                    f"<{key}>: {value}" for key, value in path_mapping.items()
                )
                print(
                    holohub_cli_util.format_cmd(
                        f"Path mappings: \n{mapping_info}", is_dryrun=args.dryrun
                    )
                )
            # Process command template using the path mapping
            cmd = holohub_cli_util.replace_placeholders(run_config["command"], path_mapping)

            if hasattr(args, "run_args") and args.run_args:
                cmd_args = shlex.split(args.run_args)
                if isinstance(cmd, str):  # Ensure cmd is a list of arguments
                    cmd = shlex.split(cmd)
                cmd.extend(cmd_args)

            if language == "cpp":
                if not build_dir.is_dir() and not args.dryrun:
                    holohub_cli_util.fatal(
                        f"The build directory {build_dir} for this application does not exist.\n"
                        f"Did you forget to '{self.script_name} build {args.project}'?"
                    )

            # Handle workdir using the path mapping
            workdir_spec = run_config.get("workdir", "holohub_app_bin")
            if not workdir_spec:
                target_dir = Path(path_mapping.get("holohub_root", "."))
            elif workdir_spec in path_mapping:
                target_dir = Path(path_mapping[workdir_spec])
            else:
                target_dir = Path(workdir_spec)
            print(holohub_cli_util.format_cmd("cd " + str(target_dir), is_dryrun=args.dryrun))
            if not args.dryrun:
                os.chdir(target_dir)

            # Set up environment
            env = os.environ.copy()
            env["PYTHONPATH"] = (
                f"{os.environ.get('PYTHONPATH', '')}:{HoloHubCLI.DEFAULT_SDK_DIR}/../python/lib:{build_dir}/python/lib:{HoloHubCLI.HOLOHUB_ROOT}"
            )
            env["HOLOHUB_DATA_PATH"] = str(HoloHubCLI.DEFAULT_DATA_DIR)
            env["HOLOSCAN_INPUT_PATH"] = os.environ.get(
                "HOLOSCAN_INPUT_PATH", str(HoloHubCLI.DEFAULT_DATA_DIR)
            )

            # Print environment setup
            if args.verbose or args.dryrun:
                print(
                    holohub_cli_util.format_cmd(
                        "export PYTHONPATH=" + env["PYTHONPATH"], is_dryrun=args.dryrun
                    )
                )
                print(
                    holohub_cli_util.format_cmd(
                        "export HOLOHUB_DATA_PATH=" + env["HOLOHUB_DATA_PATH"],
                        is_dryrun=args.dryrun,
                    )
                )
                print(
                    holohub_cli_util.format_cmd(
                        "export HOLOSCAN_INPUT_PATH=" + env["HOLOSCAN_INPUT_PATH"],
                        is_dryrun=args.dryrun,
                    )
                )

            # Handle Nsight Systems profiling
            if args.nsys_profile:
                if (
                    not shutil.which("nsys")
                    and not os.path.isdir("/opt/nvidia/nsys-host")
                    and not args.dryrun
                ):
                    holohub_cli_util.fatal(
                        "Nsight Systems CLI command 'nsys' not found. No Nsight installation from the host is also mounted."
                    )
                nsys_cmd = "/opt/nvidia/nsys-host/bin/nsys" if not shutil.which("nsys") else "nsys"

                # Check perf_event_paranoid level
                if not args.dryrun:
                    try:
                        with open("/proc/sys/kernel/perf_event_paranoid") as f:
                            if int(f.read()) > 2:
                                holohub_cli_util.fatal(
                                    "For Nsight Systems profiling the Linux operating system's perf_event_paranoid level must be 2 or less."
                                )
                    except (IOError, ValueError):
                        pass

                cmd = f"{nsys_cmd} profile --trace=cuda,vulkan,nvtx,osrt {cmd}"

            cmd_to_run = cmd if isinstance(cmd, list) else shlex.split(cmd)
            holohub_cli_util.run_command(cmd_to_run, env=env, dry_run=args.dryrun)
        else:
            container = self._make_project_container(
                project_name=args.project,
                language=args.language if hasattr(args, "language") else None,
            )
            container.dryrun = args.dryrun
            container.verbose = args.verbose
            if not skip_docker_build:
                container.build(
                    docker_file=args.docker_file,
                    base_img=args.base_img,
                    img=args.img,
                    no_cache=args.no_cache,
                    build_args=args.build_args,
                )
            language = holohub_cli_util.normalize_language(
                container.project_metadata.get("metadata", {}).get("language", None)
            )

            run_cmd = f"{self.script_name} run {args.project} --language {language} --local"
            if args.verbose:
                run_cmd += " --verbose"
            if args.build_type:
                run_cmd += f" --build-type {args.build_type}"
            if getattr(args, "pkg_generator", None) and args.pkg_generator != "DEB":
                run_cmd += f" --pkg-generator {args.pkg_generator}"
            if args.nsys_profile:
                run_cmd += " --nsys-profile"
            if skip_local_build:
                run_cmd += " --no-local-build"
            if hasattr(args, "with_operators") and args.with_operators:
                run_cmd += f' --build-with "{args.with_operators}"'
            if hasattr(args, "run_args") and args.run_args:
                run_cmd += f" --run-args={shlex.quote(args.run_args)}"
            if getattr(args, "parallel", None):
                run_cmd += f" --parallel {args.parallel}"
            if getattr(args, "configure_args", None):
                for configure_arg in args.configure_args:
                    run_cmd += f' --configure-args "{configure_arg}"'

            container.run(
                img=getattr(args, "img", None),
                local_sdk_root=getattr(args, "local_sdk_root", None),
                enable_x11=getattr(args, "enable_x11", True),
                ssh_x11=getattr(args, "ssh_x11", False),
                use_tini=getattr(args, "init", False),
                persistent=getattr(args, "persistent", False),
                nsys_profile=getattr(args, "nsys_profile", False),
                nsys_location=getattr(args, "nsys_location", ""),
                as_root=getattr(args, "as_root", False),
                docker_opts="--entrypoint=bash " + args.docker_opts,
                add_volumes=getattr(args, "add_volume", None),
                enable_mps=getattr(args, "mps", False),
                extra_args=["-c", run_cmd],
            )

    def handle_list(self, args: argparse.Namespace) -> None:
        """Handle list command"""
        LIST_TYPES = [
            "application",
            "benchmark",
            "gxf_extension",
            "package",
            "operator",
            "tutorial",
            "workflow",
        ]
        grouped_metadata = defaultdict(list)
        for project in self.projects:
            grouped_metadata[project.get("project_type", "")].append(project)

        for project_type in LIST_TYPES:
            if project_type not in grouped_metadata:
                continue
            print(f"\n{Color.white(f'== {project_type.upper()}S =================', bold=True)}\n")
            for project in sorted(grouped_metadata[project_type], key=lambda x: x["project_name"]):
                language = project.get("metadata", {}).get("language", "")
                language = f"({language})" if language else ""
                print(f'{project["project_name"]} {language}')

        print(f"\n{Color.white('=================================', bold=True)}\n")

    def handle_lint(self, args: argparse.Namespace) -> None:
        """Handle lint command"""
        if args.install_dependencies:
            self._install_lint_deps(args.dryrun)
            return

        exit_code = 0

        # Change to script directory
        print(
            holohub_cli_util.format_cmd("cd " + str(HoloHubCLI.HOLOHUB_ROOT), is_dryrun=args.dryrun)
        )
        if not args.dryrun:
            os.chdir(HoloHubCLI.HOLOHUB_ROOT)

        if args.fix:
            # Fix Python
            holohub_cli_util.run_command(
                ["ruff", "check", "--fix", "--ignore", "E712", args.path],
                check=False,
                dry_run=args.dryrun,
            )
            holohub_cli_util.run_command(["isort", args.path], check=False, dry_run=args.dryrun)
            holohub_cli_util.run_command(["black", args.path], check=False, dry_run=args.dryrun)
            holohub_cli_util.run_command(
                [
                    "codespell",
                    "-w",
                    "-i",
                    "3",
                    args.path,
                    "--ignore-words",
                    "codespell_ignore_words.txt",
                    "--exclude-file",
                    "codespell.txt",
                    "--skip=*.onnx,*.min.js,*.min.js.map,Contrastive_learning_Notebook.ipynb,./data",
                ],
                check=False,
                dry_run=args.dryrun,
            )

            # Fix C++ with clang-format
            try:
                cmd = [
                    sys.executable,
                    "-m",
                    "cpplint",
                    "--exclude",
                    "build",
                    "--exclude",
                    "install",
                    "--exclude",
                    "build-*",
                    "--exclude",
                    "install-*",
                    "--exclude",
                    "applications/holoviz/template/cookiecutter*",
                    "--recursive",
                    args.path,
                ]
                if args.dryrun:
                    holohub_cli_util.run_command(cmd, dry_run=True)
                    cpp_files = ""
                else:
                    cpp_files = subprocess.check_output(cmd, stderr=subprocess.PIPE, text=True)

                for file in cpp_files.splitlines():
                    if ":" in file:  # Only process files with issues
                        file = file.split(":")[0]
                        holohub_cli_util.run_command(
                            [
                                "clang-format",
                                "--style=file",
                                "--sort-includes=0",
                                "--lines=20:10000",
                                "-i",
                                file,
                            ],
                            check=False,
                            dry_run=args.dryrun,
                        )
            except subprocess.CalledProcessError:
                pass

        else:
            # Run linting checks
            print(Color.blue("Linting Python"))
            if (
                holohub_cli_util.run_command(
                    ["ruff", "check", "--ignore", "E712", args.path],
                    check=False,
                    dry_run=args.dryrun,
                ).returncode
                != 0
            ):
                exit_code = 1
            if (
                holohub_cli_util.run_command(
                    ["isort", "-c", args.path], check=False, dry_run=args.dryrun
                ).returncode
                != 0
            ):
                exit_code = 1
            if (
                holohub_cli_util.run_command(
                    ["black", "--check", args.path], check=False, dry_run=args.dryrun
                ).returncode
                != 0
            ):
                exit_code = 1

            print(Color.blue("Linting C++"))
            if (
                holohub_cli_util.run_command(
                    [
                        "python",
                        "-m",
                        "cpplint",
                        "--quiet",
                        "--exclude",
                        "build",
                        "--exclude",
                        "install",
                        "--exclude",
                        "build-*",
                        "--exclude",
                        "install-*",
                        "--exclude",
                        ".vscode-server",
                        "--exclude",
                        "applications/holoviz/template/cookiecutter*",
                        "--recursive",
                        args.path,
                    ],
                    check=False,
                    dry_run=args.dryrun,
                ).returncode
                != 0
            ):
                exit_code = 1

            print(Color.blue("Code spelling"))
            if (
                holohub_cli_util.run_command(
                    [
                        "codespell",
                        args.path,
                        "--skip=*.onnx,*.min.js,*.min.js.map,Contrastive_learning_Notebook.ipynb,./data",
                        "--ignore-words",
                        "codespell_ignore_words.txt",
                        "--exclude-file",
                        "codespell.txt",
                    ],
                    check=False,
                    dry_run=args.dryrun,
                ).returncode
                != 0
            ):
                exit_code = 1

            print(Color.blue("Linting CMake"))
            cmake_files = list(Path(args.path).rglob("CMakeLists.txt"))
            cmake_files.extend(Path(args.path).rglob("*.cmake"))
            excluded_paths = ["build", "install", "tmp"]
            cmake_files = [
                f
                for f in cmake_files
                if not any(
                    excluded_dir in f.parts or any(part.startswith(".") for part in f.parts)
                    for excluded_dir in excluded_paths
                )
            ]
            if cmake_files:
                batch_size = 100
                cmake_lint_failed = False
                for i in range(0, len(cmake_files), batch_size):
                    if (
                        holohub_cli_util.run_command(
                            [
                                "cmakelint",
                                "--filter=-whitespace/indent,-linelength,-readability/wonkycase,-convention/filename,-package/stdargs",
                                *[str(f) for f in cmake_files[i : i + batch_size]],
                            ],
                            check=False,
                            dry_run=args.dryrun,
                        ).returncode
                        != 0
                    ):
                        cmake_lint_failed = True

                if cmake_lint_failed:
                    exit_code = 1

        if exit_code == 0 and not args.dryrun:
            print(Color.green("Everything looks good!"))
        sys.exit(exit_code)

    def _install_lint_deps(self, dry_run: bool = False) -> None:
        """Install linting dependencies"""
        print(holohub_cli_util.format_cmd("cd " + str(HoloHubCLI.HOLOHUB_ROOT), is_dryrun=dry_run))
        if not dry_run:
            os.chdir(HoloHubCLI.HOLOHUB_ROOT)

        print("Install Lint Dependencies for Python")
        holohub_cli_util.run_command(
            [
                sys.executable,
                "-m",
                "pip",
                "install",
                "-r",
                str(HoloHubCLI.HOLOHUB_ROOT / "utilities/requirements.lint.txt"),
            ],
            dry_run=dry_run,
        )
        holohub_cli_util.run_command(
            ["apt", "install", "--no-install-recommends", "-y", "clang-format=1:14.0*"],
            dry_run=dry_run,
        )

    def _install_template_deps(self, dry_run: bool = False) -> None:
        """Install template dependencies"""
        print(holohub_cli_util.format_cmd("cd " + str(HoloHubCLI.HOLOHUB_ROOT), is_dryrun=dry_run))
        if not dry_run:
            os.chdir(HoloHubCLI.HOLOHUB_ROOT)

        print("Install Template Dependencies")
        holohub_cli_util.run_command(
            [
                sys.executable,
                "-m",
                "pip",
                "install",
                "-r",
                str(HoloHubCLI.HOLOHUB_ROOT / "utilities" / "requirements.template.txt"),
            ],
            dry_run=dry_run,
        )

    def handle_setup(self, args: argparse.Namespace) -> None:
        """Handle setup command"""
        # Install system dependencies
        holohub_cli_util.run_command(["apt-get", "update"], dry_run=args.dryrun)

        # Install wget if not present
        holohub_cli_util.run_command(["apt-get", "install", "-y", "wget"], dry_run=args.dryrun)

        # Install xvfb for running tests/examples headless
        holohub_cli_util.run_command(["apt-get", "install", "-y", "xvfb"], dry_run=args.dryrun)

        # Check and install CMake if needed
        try:
            cmake_version = subprocess.run(
                ["dpkg", "--status", "cmake"],
                capture_output=True,
                text=True,
                check=False,
            ).stdout
            version_match = re.search(r"Version: ([^-\s]+)", cmake_version)
            cmake_version = version_match.group(1) if version_match else ""
        except subprocess.CalledProcessError:
            cmake_version = ""

        ubuntu_codename = subprocess.check_output(["cat", "/etc/os-release"], text=True)
        ubuntu_codename = re.search(r"UBUNTU_CODENAME=(\w+)", ubuntu_codename).group(1)

        if not cmake_version or "3.24.0" > cmake_version:
            holohub_cli_util.run_command(
                ["apt", "install", "--no-install-recommends", "-y", "gpg"],
                dry_run=args.dryrun,
            )
            holohub_cli_util.run_command(
                "wget -O - https://apt.kitware.com/keys/kitware-archive-latest.asc 2>/dev/null | "
                "gpg --dearmor - | "
                "tee /usr/share/keyrings/kitware-archive-keyring.gpg >/dev/null",
                shell=True,
                check=False,
                dry_run=args.dryrun,
            )
            holohub_cli_util.run_command(
                f'echo "deb [signed-by=/usr/share/keyrings/kitware-archive-keyring.gpg] https://apt.kitware.com/ubuntu/ {ubuntu_codename} main" | '
                "tee /etc/apt/sources.list.d/kitware.list >/dev/null",
                shell=True,
                dry_run=args.dryrun,
            )
            holohub_cli_util.run_command(["apt-get", "update"], dry_run=args.dryrun)
            holohub_cli_util.run_command(
                [
                    "apt",
                    "install",
                    "--no-install-recommends",
                    "-y",
                    "cmake",
                    "cmake-curses-gui",
                ],
                dry_run=args.dryrun,
            )

        # Install Ninja
        holohub_cli_util.run_command(
            ["apt", "install", "--no-install-recommends", "-y", "ninja-build"],
            dry_run=args.dryrun,
        )

        # Install Python dev
        try:
            python3_dev_version = subprocess.run(
                ["dpkg", "--status", "python3-dev"],
                capture_output=True,
                text=True,
                check=False,
            ).stdout
            version_match = re.search(r"Version: ([^-\s]+)", python3_dev_version)
            python3_dev_version = version_match.group(1) if version_match else ""
        except subprocess.CalledProcessError:
            python3_dev_version = ""

        if not python3_dev_version or "3.9.0" > python3_dev_version:
            holohub_cli_util.run_command(
                [
                    "apt",
                    "install",
                    "--no-install-recommends",
                    "-y",
                    "python3",
                    "python3-dev",
                ],
                dry_run=args.dryrun,
            )

        # Install ffmpeg
        holohub_cli_util.run_command(
            ["apt", "install", "--no-install-recommends", "-y", "ffmpeg"],
            dry_run=args.dryrun,
        )

        # Install libv4l-dev
        holohub_cli_util.run_command(
            ["apt-get", "install", "--no-install-recommends", "-y", "libv4l-dev"],
            dry_run=args.dryrun,
        )

        # Install git if not present
        holohub_cli_util.run_command(
            ["apt-get", "install", "--no-install-recommends", "-y", "git"],
            dry_run=args.dryrun,
        )

        # Install unzip if not present
        holohub_cli_util.run_command(
            ["apt-get", "install", "--no-install-recommends", "-y", "unzip"],
            dry_run=args.dryrun,
        )

        # Install ngc-cli if not present
        try:
            subprocess.check_output(["ngc", "--version"], stderr=subprocess.DEVNULL)
        except (subprocess.CalledProcessError, FileNotFoundError):
            if platform.machine() == "aarch64":
                holohub_cli_util.run_command(
                    [
                        "wget",
                        "--content-disposition",
                        "https://api.ngc.nvidia.com/v2/resources/nvidia/ngc-apps/ngc_cli/versions/3.64.3/files/ngccli_arm64.zip",
                        "-O",
                        "ngccli_arm64.zip",
                    ],
                    dry_run=args.dryrun,
                )
                holohub_cli_util.run_command(["unzip", "ngccli_arm64.zip"], dry_run=args.dryrun)
            else:
                holohub_cli_util.run_command(
                    [
                        "wget",
                        "--content-disposition",
                        "https://api.ngc.nvidia.com/v2/resources/nvidia/ngc-apps/ngc_cli/versions/3.64.3/files/ngccli_linux.zip",
                        "-O",
                        "ngccli_linux.zip",
                    ],
                    dry_run=args.dryrun,
                )
                holohub_cli_util.run_command(["unzip", "ngccli_linux.zip"], dry_run=args.dryrun)
            holohub_cli_util.run_command(["chmod", "u+x", "ngc-cli/ngc"], dry_run=args.dryrun)
            holohub_cli_util.run_command(
                ["ln", "-s", f"{os.getcwd()}/ngc-cli/ngc", "/usr/local/bin/"],
                dry_run=args.dryrun,
            )

        # Install CUDA dependencies
        cuda_version = ""
        for version in [
            "12-6",
            "12-5",
            "12-4",
            "12-3",
            "12-2",
            "12-1",
            "12-0",
            "11-8",
            "11-7",
            "11-6",
            "11-4",
        ]:
            try:
                cuda_version = subprocess.check_output(
                    ["dpkg", "--status", f"cuda-cudart-{version}"],
                    text=True,
                    stderr=subprocess.DEVNULL,
                )
                if cuda_version:
                    break
            except subprocess.CalledProcessError:
                continue

        if cuda_version:
            short_cuda_version = cuda_version.split(".")[0]

            # Install cudnn9 first
            holohub_cli_util.install_cuda_dependencies_package(
                "libcudnn9-cuda-12", "9.*", optional=True, dry_run=args.dryrun
            )
            holohub_cli_util.install_cuda_dependencies_package(
                "libcudnn9-dev-cuda-12", "9.*", optional=True, dry_run=args.dryrun
            )

            # Check if cudnn9 is installed, if not install cudnn8
            installed_cudnn9_version = subprocess.check_output(
                ["apt", "list", "--installed", "libcudnn9-cuda-12"],
                text=True,
                stderr=subprocess.DEVNULL,
            )
            if not installed_cudnn9_version:
                holohub_cli_util.install_cuda_dependencies_package(
                    "libcudnn8", f"cuda{short_cuda_version}", dry_run=args.dryrun
                )
                holohub_cli_util.install_cuda_dependencies_package(
                    "libcudnn8-dev", f"cuda{short_cuda_version}", dry_run=args.dryrun
                )

            # Install TensorRT dependencies
            installed_libnvinferbin = subprocess.check_output(
                ["dpkg", "--status", "libnvinfer-bin"], text=True, stderr=subprocess.DEVNULL
            )
            # Extract version string using regex
            version_match = re.search(
                r"Version: (\d+\.\d+\.\d+)\.\d+-\d+\+cuda\d+\.\d+", installed_libnvinferbin
            )
            if version_match:
                installed_libnvinferbin_version = version_match.group(1)
            else:
                holohub_cli_util.fatal("Could not determine libnvinfer-bin version")

            holohub_cli_util.install_cuda_dependencies_package(
                "libnvinfer-headers-dev", installed_libnvinferbin_version, dry_run=args.dryrun
            )
            holohub_cli_util.install_cuda_dependencies_package(
                "libnvinfer-dev", installed_libnvinferbin_version, dry_run=args.dryrun
            )
            holohub_cli_util.install_cuda_dependencies_package(
                "libnvinfer-plugin-dev", installed_libnvinferbin_version, dry_run=args.dryrun
            )
            holohub_cli_util.install_cuda_dependencies_package(
                "libnvonnxparsers-dev", installed_libnvinferbin_version, dry_run=args.dryrun
            )

        # Install the autocomplete
        holohub_cli_util.run_command(
            [
                "cp",
                f"{HoloHubCLI.HOLOHUB_ROOT}/utilities/holohub_autocomplete",
                "/etc/bash_completion.d/",
            ],
            dry_run=args.dryrun,
        )

        print(Color.green("Setup for HoloHub is ready. Happy Holocoding!"))

    def handle_env_info(self, args: argparse.Namespace) -> None:
        """Handle env-info command to collect debugging information"""
        print(holohub_cli_util.format_cmd("Environment Information"))
        holohub_cli_util.collect_holohub_info(
            holohub_root=self.HOLOHUB_ROOT,
            build_dir=self.DEFAULT_BUILD_PARENT_DIR,
            data_dir=self.DEFAULT_DATA_DIR,
            sdk_dir=self.DEFAULT_SDK_DIR,
        )
        holohub_cli_util.collect_git_info(holohub_root=self.HOLOHUB_ROOT)
        holohub_cli_util.collect_env_info()
        print(
            holohub_cli_util.format_cmd(
                "Complete (Before sharing, please review and remove sensitive information)"
            )
        )

    def handle_install(self, args: argparse.Namespace) -> None:
        """Handle install command"""
        skip_docker_build, _ = holohub_cli_util.check_skip_builds(args)
        if args.local or os.environ.get("HOLOHUB_BUILD_LOCAL"):
            # Build and install locally
            build_dir, project_data = self.build_project_locally(
                project_name=args.project,
                language=getattr(args, "language", None),
                build_type=args.build_type,
                with_operators=getattr(args, "with_operators", None),
                dryrun=args.dryrun,
                parallel=getattr(args, "parallel", None),
                configure_args=getattr(args, "configure_args", None),
            )
            # Install the project
            holohub_cli_util.run_command(
                ["cmake", "--install", str(build_dir)], dry_run=args.dryrun
            )
            if not args.dryrun:
                print(f"{Color.green('Successfully installed')} {args.project}")
        else:
            # Install in container
            container = self._make_project_container(
                project_name=args.project, language=getattr(args, "language", None)
            )
            container.dryrun = args.dryrun
            container.verbose = args.verbose
            if not skip_docker_build:
                container.build(
                    docker_file=args.docker_file,
                    base_img=args.base_img,
                    img=args.img,
                    no_cache=args.no_cache,
                    build_args=args.build_args,
                )

            # Install command with all necessary arguments
            install_cmd = f"{self.script_name} install {args.project} --local"
            if args.build_type:
                install_cmd += f" --build-type {args.build_type}"
            if getattr(args, "language", None):
                install_cmd += f" --language {args.language}"
            if getattr(args, "with_operators", None):
                install_cmd += f' --build-with "{args.with_operators}"'
            if getattr(args, "parallel", None):
                install_cmd += f" --parallel {args.parallel}"
            if args.verbose:
                install_cmd += " --verbose"
            if getattr(args, "configure_args", None):
                for configure_arg in args.configure_args:
                    install_cmd += f' --configure-args "{configure_arg}"'

            docker_opts = "--entrypoint=bash"
            if hasattr(args, "docker_opts") and args.docker_opts:
                docker_opts += " " + args.docker_opts
            container.run(
                img=getattr(args, "img", None),
                local_sdk_root=getattr(args, "local_sdk_root", None),
                enable_x11=getattr(args, "enable_x11", True),
                ssh_x11=getattr(args, "ssh_x11", False),
                use_tini=getattr(args, "init", False),
                persistent=getattr(args, "persistent", False),
                nsys_profile=getattr(args, "nsys_profile", False),
                nsys_location=getattr(args, "nsys_location", ""),
                as_root=getattr(args, "as_root", False),
                docker_opts=docker_opts,
                add_volumes=getattr(args, "add_volume", None),
                enable_mps=getattr(args, "mps", False),
                extra_args=["-c", install_cmd],
            )

    def handle_clear_cache(self, args: argparse.Namespace) -> None:
        """Handle clear-cache command"""
        if args.dryrun:
            print(Color.blue("Would clear cache folders:"))
        else:
            print(Color.blue("Clearing cache..."))
        for pattern in ["build", "build-*", "install"]:
            for path in HoloHubCLI.HOLOHUB_ROOT.glob(pattern):
                if path.is_dir():
                    if args.dryrun:
                        print(f"  {Color.yellow('Would remove:')} {path}")
                    else:
                        shutil.rmtree(path)

    def _add_to_cmakelists(self, project_name: str) -> None:
        """Add a new application to applications/CMakeLists.txt if it doesn't exist"""
        cmakelists_path = self.HOLOHUB_ROOT / "applications" / "CMakeLists.txt"
        if not cmakelists_path.exists():
            return
        with open(cmakelists_path, "r") as f:
            lines = f.readlines()
        target_line = f"add_holohub_application({project_name})"
        if any(target_line in line.strip() for line in lines):
            return
        try:
            with open(cmakelists_path, "a") as f:
                f.write(f"add_holohub_application({project_name})\n")
        except Exception as e:
            print(Color.red(f"Failed to add application to applications/CMakeLists.txt: {str(e)}"))
            print(Color.red("Please add the application manually to applications/CMakeLists.txt"))

    def handle_vscode(self, args: argparse.Namespace) -> None:
        """Builds a dev container and launches VS Code with proper devcontainer configuration."""
        if not shutil.which("code") and not args.dryrun:
            holohub_cli_util.fatal(
                "Please install VS Code to use VS Code Dev Container. "
                "Follow the instructions at https://code.visualstudio.com/Download"
            )

        skip_docker_build, _ = holohub_cli_util.check_skip_builds(args)
        container = self._make_project_container(
            project_name=args.project, language=getattr(args, "language", None)
        )
        container.dryrun = args.dryrun
        container.verbose = args.verbose
        dev_container_tag = "holohub-dev-container"
        if args.project:
            dev_container_tag += f"-{args.project}"
        dev_container_tag += ":dev"

        if not skip_docker_build:
            print(f"Building base Dev Container {dev_container_tag}...")
            container.build(
                docker_file=args.docker_file,
                base_img=args.base_img,
                img=dev_container_tag,
                no_cache=args.no_cache,
                build_args=args.build_args,
            )
        else:
            print(f"Skipping build, using existing Dev Container {dev_container_tag}...")
        devcontainer_env_options = container.get_devcontainer_args(
            docker_opts=getattr(args, "docker_opts", None) or ""
        )
        holohub_cli_util.run_command(["xhost", "+local:docker"], check=False, dry_run=args.dryrun)

        devcontainer_content = holohub_cli_util.get_devcontainer_config(
            holohub_root=self.HOLOHUB_ROOT, project_name=args.project, dry_run=args.dryrun
        )
        devcontainer_content = devcontainer_content.replace(
            "${localWorkspaceFolder}", str(self.HOLOHUB_ROOT)
        )
        devcontainer_content = devcontainer_content.replace('//"<env>"', devcontainer_env_options)
        os.environ["HOLOHUB_BASE_IMAGE"] = dev_container_tag
        if args.project:
            os.environ["HOLOHUB_APP_NAME"] = args.project

        if not args.dryrun:
            tmpdir = tempfile.mkdtemp()
            workspace_name = self.HOLOHUB_ROOT.name
            tmp_workspace = Path(tmpdir) / workspace_name
            tmp_workspace.mkdir()
            tmp_devcontainer = tmp_workspace / ".devcontainer"
            tmp_devcontainer.mkdir()
            devcontainer_json_dst = tmp_devcontainer / "devcontainer.json"
            with open(devcontainer_json_dst, "w") as f:
                f.write(devcontainer_content)
            print(f"Created temporary workspace: {tmp_devcontainer}")
        else:
            tmp_workspace = "<tmp_workspace>"
        holohub_cli_util.launch_vscode_devcontainer(str(tmp_workspace), dry_run=args.dryrun)

    def handle_create(self, args: argparse.Namespace) -> None:
        """Handle create command"""
        # Ensure template directory exists
        template_dir = self.HOLOHUB_ROOT / args.template
        if not template_dir.exists() and not args.dryrun:
            holohub_cli_util.fatal(f"Template directory {template_dir} does not exist")

        if not args.directory.exists() and not args.dryrun:
            holohub_cli_util.fatal(f"Project output directory {args.directory} does not exist")

        # Define minimal context with required fields
        context = {
            "project_name": args.project,
            "project_slug": args.project.lower().replace(" ", "_"),
            "language": args.language.lower() if args.language else None,  # Only set if provided
            "holoscan_version": base_sdk_version,
            "year": datetime.datetime.now().year,
        }

        # Add any additional context variables from command line
        if args.context:
            for ctx_var in args.context:
                try:
                    key, value = ctx_var.split("=", 1)
                    context[key] = value
                except ValueError:
                    holohub_cli_util.fatal(
                        f"Invalid context variable format: {ctx_var}. Expected key=value"
                    )

        # Print summary if dryrun
        if args.dryrun:
            print(Color.green("Would create project folder with these parameters (dryrun):"))
            print(f"Directory: {args.directory / context['project_slug']}")
            for key, value in context.items():
                print(f"  {key}: {value}")
            if args.directory == self.HOLOHUB_ROOT / "applications":
                print(Color.green("Would modify `applications/CMakeLists.txt`: "))
                print(f"    add_holohub_application({context['project_slug']})")
            return

        try:
            import cookiecutter.main
        except ImportError:
            self._install_template_deps(args.dryrun)

        import cookiecutter.main

        project_dir = args.directory / context["project_slug"]
        if project_dir.exists():
            holohub_cli_util.fatal(f"Project directory {project_dir} already exists")

        try:
            # Let cookiecutter handle all file generation
            cookiecutter.main.cookiecutter(
                str(template_dir),
                no_input=not args.interactive,
                extra_context=context,
                output_dir=str(args.directory),
            )
        except Exception as e:
            holohub_cli_util.fatal(f"Failed to create project: {str(e)}")

        # Add to CMakeLists.txt if in applications directory
        if args.directory == self.HOLOHUB_ROOT / "applications":
            self._add_to_cmakelists(context["project_slug"])

        # Get the actual project directory after cookiecutter runs
        project_dir = args.directory / context["project_slug"]
        metadata_path = project_dir / "metadata.json"
        src_dir = project_dir / "src"
        main_file = next(src_dir.glob(f"{context['project_slug']}.*"), None)

        msg_next = ""
        if "applications" in args.template:
            msg_next = (
                f"Possible next steps:\n"
                f"- Add operators to {main_file}\n"
                f"- Update project metadata in {metadata_path}\n"
                f"- Review source code license files and headers (e.g. {project_dir / 'LICENSE'})\n"
                f"- Build and run the application:\n"
                f"   {self.script_name} run {context['project_slug']}"
            )

        print(
            Color.green(f"Successfully created new project: {args.project}"),
            f"\nDirectory: {project_dir}\n\n{msg_next}",
        )

    def _suggest_command(self, invalid_command: str) -> list[str]:
        """Suggest similar command names using existing levenshtein_distance utility"""
        available_commands = list(self.subparsers.keys())
        distances = [
            (cmd, holohub_cli_util.levenshtein_distance(invalid_command, cmd))
            for cmd in available_commands
        ]
        distances.sort(key=lambda x: x[1])
        return [cmd for cmd, dist in distances[:2] if dist <= 2]  # Show up to 2 matches

    def run(self) -> None:
        """Main entry point for the CLI"""

        trailing_docker_args = []  # Handle " -- " separator for run-container command forwarding
        cmd_args = sys.argv[1:]  # Skip script name, return a copy of the args
        if len(cmd_args) >= 2 and cmd_args[0] == "run-container" and "--" in cmd_args:
            sep = cmd_args.index("--")
            cmd_args, trailing_docker_args = cmd_args[:sep], cmd_args[sep + 1 :]

        try:
            args = self.parser.parse_args(cmd_args)
            if trailing_docker_args:
                args._trailing_args = trailing_docker_args  # " -- " used for run-container command
        except SystemExit as e:
            if len(cmd_args) > 0 and e.code != 0:  # exit code is 0 => help was successfully shown
                potential_command = cmd_args[0]
                if potential_command in self.subparsers:
                    # Show help for the specific subcommand
                    print(
                        f"\nError parsing arguments for '{potential_command}' command.\n",
                        file=sys.stderr,
                    )
                    self.subparsers[potential_command].print_help()
                    sys.exit(e.code if e.code is not None else 1)
                elif not potential_command.startswith("-"):
                    # Suggest similar commands using existing utility
                    suggestions = self._suggest_command(potential_command)
                    if suggestions:
                        print("\nDid you mean:", file=sys.stderr)
                        for cmd in suggestions:
                            print(f"  {self.script_name} {cmd}", file=sys.stderr)
                        print(file=sys.stderr)
                    sys.exit(1)
            raise
        if hasattr(args, "func"):
            args.func(args)
        else:
            self.parser.print_help()
            sys.exit(1)


def main():
    cli = HoloHubCLI()
    cli.run()


if __name__ == "__main__":
    main()<|MERGE_RESOLUTION|>--- conflicted
+++ resolved
@@ -213,18 +213,14 @@
             "--language", choices=["cpp", "python"], help="Specify language implementation"
         )
         run.add_argument(
-<<<<<<< HEAD
             "--build-type",
             choices=["debug", "release", "rel-debug"],
             help="Build type (debug, release, rel-debug)",
         )
         run.add_argument(
-            "--run-args", help="Additional arguments to pass to the application executable"
-=======
             "--run-args",
             help="Additional arguments to pass to the application executable, "
             "example: --run-args=--flag or --run-args '-c config/file'",
->>>>>>> 0b2327bd
         )
         run.add_argument(
             "--build-with",
