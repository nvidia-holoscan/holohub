--- conflicted
+++ resolved
@@ -134,8 +134,16 @@
 )
 
 add_test(
-<<<<<<< HEAD
-=======
+    NAME test_holohub_run_container_dryrun
+    COMMAND ${CMAKE_SOURCE_DIR}/holohub run-container --dryrun -- echo hello
+    WORKING_DIRECTORY ${CMAKE_SOURCE_DIR}
+)
+set_property(TEST test_holohub_run_container_dryrun PROPERTY
+    PASS_REGULAR_EXPRESSION "docker run"
+    PASS_REGULAR_EXPRESSION "holohub.*echo hello"
+)
+
+add_test(
     NAME test_holohub_run_pythonpath
     COMMAND ${CMAKE_SOURCE_DIR}/holohub run-container --dryrun
     WORKING_DIRECTORY ${CMAKE_SOURCE_DIR}
@@ -145,7 +153,6 @@
 )
 
 add_test(
->>>>>>> 39e136b6
     NAME test_holohub_run_container_dryrun
     COMMAND ${CMAKE_SOURCE_DIR}/holohub run-container --dryrun -- echo hello
     WORKING_DIRECTORY ${CMAKE_SOURCE_DIR}
