#!/usr/bin/env python3
# SPDX-FileCopyrightText: Copyright (c) 2025 NVIDIA CORPORATION & AFFILIATES. All rights reserved.
# SPDX-License-Identifier: Apache-2.0
#
# Licensed under the Apache License, Version 2.0 (the "License");
# you may not use this file except in compliance with the License.
# You may obtain a copy of the License at
#
# http://www.apache.org/licenses/LICENSE-2.0
#
# Unless required by applicable law or agreed to in writing, software
# distributed under the License is distributed on an "AS IS" BASIS,
# WITHOUT WARRANTIES OR CONDITIONS OF ANY KIND, either express or implied.
# See the License for the specific language governing permissions and
# limitations under the License.

import grp
import re
import shutil
import subprocess
import sys
import traceback
from datetime import datetime
from pathlib import Path
from typing import List, Optional, Tuple, Union

PROJECT_PREFIXES = {
    "application": "APP",
    "benchmark": "APP",
    "operator": "OP",
    "package": "PKG",
    "workflow": "APP",
    "default": "APP",  # specified type but not recognized
}


class Color:
    """Utility class for terminal color formatting"""

    # ANSI color codes
    RED = "\033[31m"
    GREEN = "\033[32m"
    YELLOW = "\033[33m"
    BLUE = "\033[34m"
    CYAN = "\033[36m"
    WHITE = "\033[37m"

    # Text attributes
    BOLD = "\033[1m"
    RESET = "\033[0m"

    @staticmethod
    def format(text: str, color: str, bold: bool = False) -> str:
        """Format text with color and optional bold attribute"""
        result = color
        if bold:
            result += Color.BOLD
        result += text + Color.RESET
        return result

    def _create_color_method(color_code: str):
        """Create a color method for the given color code"""

        def color_method(text: str, bold: bool = False) -> str:
            return Color.format(text, color_code, bold)

        return color_method

    # Create color methods dynamically
    red = _create_color_method(RED)
    green = _create_color_method(GREEN)
    yellow = _create_color_method(YELLOW)
    blue = _create_color_method(BLUE)
    cyan = _create_color_method(CYAN)
    white = _create_color_method(WHITE)


# Utility Functions
def get_timestamp() -> str:
    """Get current timestamp in the format used by the bash script"""
    return datetime.utcnow().strftime("%Y-%m-%d %H:%M:%S")


def format_cmd(command: str, is_dryrun: bool = False) -> str:
    """Format command output with consistent timestamp and color formatting"""
    timestamp = Color.blue(get_timestamp())
    if is_dryrun:
        dryrun_tag = Color.cyan("[dryrun]")
        return f"{timestamp} {dryrun_tag} {Color.white('$')} {Color.green(command)}"
    return f"{timestamp} {Color.white('$')} {Color.green(command)}"


def fatal(message: str) -> None:
    """Print fatal error and exit with backtrace"""
    print(
        f"{Color.red(get_timestamp())} {Color.red('[FATAL]', bold=True)} {message}", file=sys.stderr
    )
    print("\nBacktrace: ...", file=sys.stderr)
    traceback.print_list(traceback.extract_stack()[-3:], file=sys.stderr)
    sys.exit(1)


def run_command(
    cmd: Union[str, List[str]], dry_run: bool = False, check: bool = True, **kwargs
) -> subprocess.CompletedProcess:
    """Run a command and handle errors"""
    if isinstance(cmd, str):
        cmd_str = cmd
    else:
        cmd_list = [f'"{x}"' if " " in str(x) else str(x) for x in cmd]
        cmd_str = format_long_command(cmd_list) if dry_run else " ".join(cmd_list)
    if dry_run:
<<<<<<< HEAD
        print(format_cmd(cmd_str, is_dryrun=True))
        return subprocess.CompletedProcess(cmd_list, 0)
=======
        print(
            f"{Color.blue(get_timestamp())} {Color.cyan('[dryrun]')} {Color.white('$')} {Color.green(cmd_str)}"
        )
        return subprocess.CompletedProcess(cmd_str, 0)
>>>>>>> 2d243e10

    print(format_cmd(cmd_str))
    try:
        return subprocess.run(cmd, check=check, **kwargs)
    except subprocess.CalledProcessError as e:
        print(f"Error running command: {cmd_str}")
        print(f"Exit code: {e.returncode}")
        sys.exit(e.returncode)


def check_nvidia_ctk(min_version: str = "1.12.0", recommended_version: str = "1.14.1") -> None:
    """Check NVIDIA Container Toolkit version"""

    if not shutil.which("nvidia-ctk"):
        fatal("nvidia-ctk not found. Please install the NVIDIA Container Toolkit.")

    try:
        output = subprocess.check_output(["nvidia-ctk", "--version"], text=True)
        import re

        match = re.search(r"(\d+\.\d+\.\d+)", output)
        if match:
            version = match.group(1)

            try:
                from packaging import version as ver

                version_check = ver.parse(version) < ver.parse(min_version)
            except ImportError:

                def parse_version(v):
                    try:
                        return tuple(map(int, v.split(".")))
                    except ValueError:
                        return (10, 0, 0)

                version_check = parse_version(version) < parse_version(min_version)

            if version_check:
                fatal(
                    f"Found nvidia-ctk {version}. Version {min_version}+ is required "
                    f"({recommended_version}+ recommended)."
                )
        else:
            print(f"Failed to parse available nvidia-ctk version: {output}")
    except subprocess.CalledProcessError:
        fatal(f"Could not determine nvidia-ctk version. Version {min_version}+ required.")


def get_host_gpu() -> str:
    """Determine if running on dGPU or iGPU"""
    if not shutil.which("nvidia-smi"):
        print(
            "Could not find any GPU drivers on host. Defaulting build to target dGPU/CPU stack.",
            file=sys.stderr,
        )
        return "dgpu"

    try:
        output = subprocess.check_output(
            ["nvidia-smi", "--query-gpu=name", "--format=csv,noheader"]
        )
        if not output or "Orin (nvgpu)" in output.decode():
            return "igpu"
    except subprocess.CalledProcessError:
        return "dgpu"

    return "dgpu"


def get_compute_capacity() -> str:
    """Get GPU compute capacity"""
    if not shutil.which("nvidia-smi"):
        return "0.0"
    try:
        output = subprocess.check_output(
            ["nvidia-smi", "--query-gpu=compute_cap", "--format=csv,noheader"]
        )
        return output.decode().strip().split("\n")[0]
    except subprocess.CalledProcessError:
        return "0.0"


def get_group_id(group: str) -> Optional[int]:
    """Get group ID for a given group name"""
    try:
        return grp.getgrnam(group).gr_gid
    except KeyError:
        return None


def normalize_language(language: str) -> Optional[str]:
    """Normalize language name"""
    if not isinstance(language, str):
        return None
    if language.lower() == "cpp" or language.lower() == "c++":
        return "cpp"
    elif language.lower() == "python" or language.lower() == "py":
        return "python"
    return None


def determine_project_prefix(project_type: str) -> str:
    type_str = project_type.lower().strip()
    if type_str in PROJECT_PREFIXES:
        return PROJECT_PREFIXES[type_str]
    return PROJECT_PREFIXES["default"]


def list_metadata_json_dir(*paths: Path) -> List[Tuple[str, str]]:
    """List all metadata.json files in given paths"""
    results = []
    for path in paths:
        for json_path in path.rglob("metadata.json"):
            json_dir = json_path.parent
            dir_name = json_dir.name

            if "{{" in dir_name and "}}" in dir_name:
                continue  # Skip templates

            if dir_name in ["cpp", "python"]:
                language = f"({dir_name})"
                name = json_dir.parent.name
            else:
                language = ""
                name = dir_name

            results.append((name, language))

    return sorted(results)


def install_cuda_dependencies_package(
    package_name: str, preferred_version: str, optional: bool = False, dry_run: bool = False
) -> bool:
    """Install CUDA dependencies package with version checking

    Args:
        package_name: Name of the package to install
        preferred_version: Preferred version string to match
        optional: Whether the package is optional (default: False)

    Returns:
        bool: True if package was installed or already present, False if optional package was skipped

    Raises:
        SystemExit: If non-optional package cannot be installed
    """
    # Check if package is already installed
    try:
        output = subprocess.check_output(
            ["apt", "list", "--installed", package_name], text=True, stderr=subprocess.DEVNULL
        )
        # Extract installed version from apt list output using regex
        # Example output: "libcudnn9-cuda-12/unknown,now 9.5.1.17-1 amd64 [installed,upgradable to: 9.8.0.87-1]"
        installed_version = re.search(rf"{package_name}/.*?now\s+([\d\.-]+)", output)
        if installed_version:
            installed_version = installed_version.group(1)
            print(f"Package {package_name} found with version {installed_version}")
            return True
    except subprocess.CalledProcessError:
        pass

    # Check available versions
    try:
        available_versions = subprocess.check_output(
            ["apt", "list", "-a", package_name], text=True, stderr=subprocess.DEVNULL
        )

        # Find matching version
        matching_version = None
        for line in available_versions.splitlines():
            if preferred_version in line and package_name in line:
                matching_version = line.split()[1]  # Get version from second column
                break

        if not matching_version:
            if optional:
                print(f"Package {package_name} {preferred_version} not found. Skipping.")
                return False
            else:
                fatal(
                    f"{package_name} {preferred_version} is not installable.\n"
                    f"You might want to try to install a newer version manually and rerun the setup:\n"
                    f"  sudo apt install {package_name}"
                )

        # Install the package
        print(f"Installing {package_name}={matching_version}")
        run_command(
            [
                "sudo",
                "apt",
                "install",
                "--no-install-recommends",
                "-y",
                f"{package_name}={matching_version}",
            ],
            dry_run=dry_run,
        )
        return True

    except subprocess.CalledProcessError as e:
        if optional:
            print(f"Error checking available versions for {package_name}: {e}")
            return False
        else:
            fatal(f"Error checking available versions for {package_name}: {e}")


def format_long_command(cmd: List[str], max_line_length: int = 80) -> str:
    """Format a long command into multiple lines for better readability

    Args:
        cmd: Command to format as a list of strings
        max_line_length: Maximum line length before wrapping

    Returns:
        Formatted command string with line continuations
    """
    if not cmd:
        return ""

    # Check if total command length exceeds max length
    total_length = sum(len(arg) + 1 for arg in cmd) - 1
    if total_length <= max_line_length:
        return " ".join(cmd)

    # Start with the first command
    formatted = cmd[0]
    current_line = cmd[0]

    # Common patterns that suggest good break points
    break_patterns = {
        "--",  # Long options
        "-",  # Short options
        "&&",  # Command chaining
        "||",  # Command chaining
        "|",  # Pipes
        ";",  # Command separator
        ">",  # Output redirection
        "<",  # Input redirection
        ">>",  # Append redirection
        "2>",  # Error redirection
    }

    for i, arg in enumerate(cmd[1:]):
        # Check if this is a good place to break
        should_break = (
            # Break if we exceed max length
            len(current_line) + len(arg) + 1 > max_line_length
            or
            # Break before common command separators
            any(arg.startswith(pattern) for pattern in break_patterns)
            or
            # Break after common command separators
            any(cmd[i].endswith(pattern) for pattern in break_patterns)
        )

        if should_break:
            formatted += " \\\n    " + arg
            current_line = arg
        else:
            formatted += " " + arg
            current_line += " " + arg

    return formatted


def levenshtein_distance(s1: str, s2: str) -> int:
    """Calculate the Levenshtein distance between two strings."""
    s1 = s1.lower()
    s2 = s2.lower()

    if len(s1) < len(s2):
        return levenshtein_distance(s2, s1)

    if len(s2) == 0:
        return len(s1)

    previous_row = range(len(s2) + 1)
    for i, c1 in enumerate(s1):
        current_row = [i + 1]
        for j, c2 in enumerate(s2):
            insertions = previous_row[j + 1] + 1
            deletions = current_row[j] + 1
            substitutions = previous_row[j] + (c1 != c2)
            current_row.append(min(insertions, deletions, substitutions))
        previous_row = current_row

    return previous_row[-1]


def list_cmake_dir_options(script_dir: Path, cmake_function: str) -> List[str]:
    """Get list of directories from CMakeLists.txt files"""
    results = []
    for cmakelists in script_dir.rglob("CMakeLists.txt"):
        with open(cmakelists) as f:
            content = f.read()
            for line in content.splitlines():
                if cmake_function in line:
                    try:
                        name = line.split("(")[1].split(")")[0].strip()
                        results.append(name)
                    except IndexError:
                        continue
    return sorted(results)<|MERGE_RESOLUTION|>--- conflicted
+++ resolved
@@ -110,15 +110,8 @@
         cmd_list = [f'"{x}"' if " " in str(x) else str(x) for x in cmd]
         cmd_str = format_long_command(cmd_list) if dry_run else " ".join(cmd_list)
     if dry_run:
-<<<<<<< HEAD
         print(format_cmd(cmd_str, is_dryrun=True))
-        return subprocess.CompletedProcess(cmd_list, 0)
-=======
-        print(
-            f"{Color.blue(get_timestamp())} {Color.cyan('[dryrun]')} {Color.white('$')} {Color.green(cmd_str)}"
-        )
         return subprocess.CompletedProcess(cmd_str, 0)
->>>>>>> 2d243e10
 
     print(format_cmd(cmd_str))
     try:
