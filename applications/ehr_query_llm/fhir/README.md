# FHIR Client for Retrieving and Posting FHIR Resources

This is an application to interface with a FHIR server to retrieve or post FHIR resources.

It requires that the FHIR Server endpoint URL is provided on the command line as well as client authentication credentials if required. Currently, authentication and authorization is limited to OAuth2.0 server-to-server workflow. When authorization is required by the server, its OAuth2.0 token service URL along with client ID and secret must be provided to the application.

This application also uses ZeroMQ to communicate with its own clients, listening on a well-known port on localhost for messages to retrieve resources of a patient, as well as publishing the retrieved resources on another well-known port. For simplicity, the listening port is defined in the code to be `5600`, and the publishing port `5601`. Messaging security, at transport or message level, is not implemented in this example.
<<<<<<< HEAD
It requires that the FHIR Server endpoint URL is provided on the command line as well as client authentication credentials if required. Currently, authentication and authorization is limited to OAuth2.0 server-to-server workflow. When authorization is required by the server, its OAuth2.0 token service URL along with client ID and secret must be provided to the application.

This application also uses ZeroMQ to communicate with its own clients, listening on a well-known port on localhost for messages to retrieve resources of a patient, as well as publishing the retrieved resources on another well-known port. For simplicity, the listening port is defined in the code to be `5600`, and the publishing port `5601`. Messaging security, at transport or message level, is not implemented in this example.

The message schema is simple, with a well-known topic string and topic-specific content schema in JSON format.
The message schema is simple, with a well-known topic string and topic-specific content schema in JSON format.

The default set of FHIR resource types to retrieve are listed below, which can be overridden by the request message:
The default set of FHIR resource types to retrieve are listed below, which can be overridden by the request message:
=======

The message schema is simple, with a well-known topic string and topic-specific content schema in JSON format.

The default set of FHIR resource types to retrieve are listed below, which can be overridden by the request message:
>>>>>>> f5798765

- Observation
- ImagingStudy
- FamilyMemberHistory
- Condition
- DiagnosticReport
- DocumentReference

## Requirements

- On a [Holohub supported platform](../../README.md#supported-platforms)
- Python 3.10+
- Python packages from [PyPI](https://pypi.org), including holoscan, fhir.resources, pyzmq, requests and their dependencies
<<<<<<< HEAD
- Python packages from [PyPI](https://pypi.org), including holoscan, fhir.resources, pyzmq, requests and their dependencies
=======
>>>>>>> f5798765

## Run Instructions

There are several ways to build and run this application and package it as a Holoscan Application Package, an [Open Container Initiative](https://opencontainers.org/) compliant image. The following sections describe each in detail.

It is further expected that you have read the [HoloHub README](../../../README.md), have cloned the HoloHub repository to your local system, and the current working directory is the HoloHub root, `holohub`.

**_Note_**:  
The application listens for request messages to start retrieving resources from the server and then publishes the results, so another application is needed to drive this workflow (e.g., the LLM application). To help with simple testing, a Python script is provided as part of this application, and its usage is described below in this [section](#test-the-running-application).
<<<<<<< HEAD
**_Note_**:  
The application listens for request messages to start retrieving resources from the server and then publishes the results, so another application is needed to drive this workflow (e.g., the LLM application). To help with simple testing, a Python script is provided as part of this application, and its usage is described below in this [section](#test-the-running-application).

### Quick Start Using Holohub Container
### Quick Start Using Holohub Container

This is the simplest and fastest way to start the application in a Holohub dev container and get it ready to listen to request messages.
This is the simplest and fastest way to start the application in a Holohub dev container and get it ready to listen to request messages.

**_Note_**:  
Please use your own FHIR server endpoint, as well as the OAuth2.0 authorization endpoint and client credentials as needed.
**_Note_**:  
Please use your own FHIR server endpoint, as well as the OAuth2.0 authorization endpoint and client credentials as needed.

```bash
./holohub run fhir --run-args "--fhir_url <f_url> --auth_url <a_url> --uid <id> --secret <token>"
./holohub run fhir --run-args "--fhir_url <f_url> --auth_url <a_url> --uid <id> --secret <token>"
=======

### Quick Start Using Holohub Container

This is the simplest and fastest way to start the application in a Holohub dev container and get it ready to listen to request messages.

**_Note_**:  
Please use your own FHIR server endpoint, as well as the OAuth2.0 authorization endpoint and client credentials as needed.

```bash
./holohub run fhir --run-args "--fhir_url <f_url> --auth_url <a_url> --uid <id> --secret <token>"
>>>>>>> f5798765
```

### Run the Application in Holohub Dev Container

**Launch the container:**
<<<<<<< HEAD
### Run the Application in Holohub Dev Container

**Launch the container:**

=======

>>>>>>> f5798765
```bash
./holohub run-container fhir
```

This command builds the `holohub:fhir` container based on the application-specific [Dockerfile](./Dockerfile).

**Build and run the application:**
<<<<<<< HEAD
./holohub run-container fhir
```

This command builds the `holohub:fhir` container based on the application-specific [Dockerfile](./Dockerfile).

**Build and run the application:**

Now in the container, build and run the application:
=======

>>>>>>> f5798765
Now in the container, build and run the application:

```bash
~$ pwd
<<<<<<< HEAD
~$ pwd
=======
>>>>>>> f5798765
/workspace/holohub

~$ ./holohub clear-cache
~$ ./holohub run fhir --run-args "--fhir_url <f_url> --auth_url <a_url> --uid <id> --secret <token>"
<<<<<<< HEAD
~$ ./holohub clear-cache
~$ ./holohub run fhir --run-args "--fhir_url <f_url> --auth_url <a_url> --uid <id> --secret <token>"
=======
>>>>>>> f5798765
```

Once done, `exit` the container.

### Run the Application in the Host Dev Environment (Bare Metal)
<<<<<<< HEAD
### Run the Application in the Host Dev Environment (Bare Metal)

First, create and activate a Python virtual environment, followed by installing the dependencies:
First, create and activate a Python virtual environment, followed by installing the dependencies:
=======

First, create and activate a Python virtual environment, followed by installing the dependencies:
>>>>>>> f5798765

```bash
python3 -m venv .testenv
source .testenv/bin/activate
pip install -r applications/ehr_query_llm/fhir/requirements.txt
```

Then, Set up the Holohub environment:

<<<<<<< HEAD
```bash
sudo ./holohub setup
```

> Note: Although this application is implemented entirely in Python and relies on standard PyPI packages, you still may want to set up Holohub environment and use `./holohub` commandline .

Next, build and install the application with `./holohub`:

```bash
./holohub install fhir --local
./holohub install fhir --local
```

Now, run the application which is _installed_ in the `install` folder, with server URLs and credentials of your own:

Now, run the application which is _installed_ in the `install` folder, with server URLs and credentials of your own:

```bash
python install/bin/fhir/python/fhir_client.py --fhir_url <f_url> --auth_url <a_url> --uid <id> --secret <token>
=======
```bash
sudo ./holohub setup
```

> Note: Although this application is implemented entirely in Python and relies on standard PyPI packages, you still may want to set up Holohub environment and use `./holohub` commandline .

Next, build and install the application with `./holohub`:

```bash
./holohub install fhir --local
```

Now, run the application which is _installed_ in the `install` folder, with server URLs and credentials of your own:

```bash
>>>>>>> f5798765
python install/bin/fhir/python/fhir_client.py --fhir_url <f_url> --auth_url <a_url> --uid <id> --secret <token>
```

### Test the Running Application

Once the FHIR application has been started with one of the above methods, a test application can be used to request and receive FHIR resources, namely `applications/ehr_query_llm/fhir/test_fhir_client.py`.
<<<<<<< HEAD
Once the FHIR application has been started with one of the above methods, a test application can be used to request and receive FHIR resources, namely `applications/ehr_query_llm/fhir/test_fhir_client.py`.

The test application contains hard-coded patient name, patient FHIR resource ID, etc., corresponding to a specific test dataset, though it can be easily modified for another dataset.
The test application contains hard-coded patient name, patient FHIR resource ID, etc., corresponding to a specific test dataset, though it can be easily modified for another dataset.

It is strongly recommended to run this test application in a Python virtual environment, which can be the same as that used for running the FHIR application. The following describes running it in its own environment:
It is strongly recommended to run this test application in a Python virtual environment, which can be the same as that used for running the FHIR application. The following describes running it in its own environment:

```bash
echo "Assuming venv already created with \`python3 -m venv .testenv\`"
echo "Assuming venv already created with \`python3 -m venv .testenv\`"
source .testenv/bin/activate
pip install -r applications/ehr_query_llm/fhir/requirements.txt
pip install -r applications/ehr_query_llm/fhir/requirements.txt
=======

The test application contains hard-coded patient name, patient FHIR resource ID, etc., corresponding to a specific test dataset, though it can be easily modified for another dataset.

It is strongly recommended to run this test application in a Python virtual environment, which can be the same as that used for running the FHIR application. The following describes running it in its own environment:

```bash
echo "Assuming venv already created with \`python3 -m venv .testenv\`"
source .testenv/bin/activate
pip install -r applications/ehr_query_llm/fhir/requirements.txt
>>>>>>> f5798765
export PYTHONPATH=${PWD}
python applications/ehr_query_llm/fhir/test_fhir_client.py
```

From the menu, pick one of the choices for the resources of interest.

## Packaging the Application for Distribution and Deployment

With Holoscan CLI, applications built with Holoscan SDK can be packaged into a Holoscan Application Package (HAP), which is an [Open Container Initiative](https://opencontainers.org/) compliant image. An HAP is well suited to be distributed for deployment on hosting platforms, be it Docker Compose, Kubernetes, or otherwise. Please refer to [Packaging Holoscan Applications](https://docs.nvidia.com/holoscan/sdk-user-guide/holoscan_packager.html) in the User Guide for more information.
<<<<<<< HEAD
With Holoscan CLI, applications built with Holoscan SDK can be packaged into a Holoscan Application Package (HAP), which is an [Open Container Initiative](https://opencontainers.org/) compliant image. An HAP is well suited to be distributed for deployment on hosting platforms, be it Docker Compose, Kubernetes, or otherwise. Please refer to [Packaging Holoscan Applications](https://docs.nvidia.com/holoscan/sdk-user-guide/holoscan_packager.html) in the User Guide for more information.

This example application provides all the necessary contents for HAP packaging. It is required to perform the packaging in a Python virtual environment, with the application's dependencies installed, before running the following script to reveal specific packaging commands.


=======

This example application provides all the necessary contents for HAP packaging. It is required to perform the packaging in a Python virtual environment, with the application's dependencies installed, before running the following script to reveal specific packaging commands.

>>>>>>> f5798765
```bash
applications/ehr_query_llm/fhir/packageHAP.sh
```

Once the HAP is created, it can then be saved and restored on the target deployment host, and run with the `docker run` command, shown below with user-specific parameters to be substituted.

<<<<<<< HEAD
Once the HAP is created, it can then be saved and restored on the target deployment host, and run with the `docker run` command, shown below with user-specific parameters to be substituted.

=======
>>>>>>> f5798765
```bash
docker run -it --rm --net host holohub-fhir-x64-workstation-dgpu-linux-amd64:1.0 \
--fhir_url <f_url> \
--auth_url <a_url> \
--uid <id> \
--secret <token>
```

> **Note:** Packaging this application requires `holoscan-cli`, which can be installed using `pip`. If you are using the same Python environment for packaging as your development environment, there may be a version conflict for the `pydantic` package, as it is required by both `holoscan-cli` and `fhir.resources`. To ensure your development environment can still run the application after packaging, reinstall `fhir.resources`:
>
> ```bash
> pip install fhir.resources
<<<<<<< HEAD
> ```

> **Note:** Packaging this application requires `holoscan-cli`, which can be installed using `pip`. If you are using the same Python environment for packaging as your development environment, there may be a version conflict for the `pydantic` package, as it is required by both `holoscan-cli` and `fhir.resources`. To ensure your development environment can still run the application after packaging, reinstall `fhir.resources`:
>
> ```bash
> pip install fhir.resources
=======
>>>>>>> f5798765
> ```<|MERGE_RESOLUTION|>--- conflicted
+++ resolved
@@ -5,22 +5,10 @@
 It requires that the FHIR Server endpoint URL is provided on the command line as well as client authentication credentials if required. Currently, authentication and authorization is limited to OAuth2.0 server-to-server workflow. When authorization is required by the server, its OAuth2.0 token service URL along with client ID and secret must be provided to the application.
 
 This application also uses ZeroMQ to communicate with its own clients, listening on a well-known port on localhost for messages to retrieve resources of a patient, as well as publishing the retrieved resources on another well-known port. For simplicity, the listening port is defined in the code to be `5600`, and the publishing port `5601`. Messaging security, at transport or message level, is not implemented in this example.
-<<<<<<< HEAD
-It requires that the FHIR Server endpoint URL is provided on the command line as well as client authentication credentials if required. Currently, authentication and authorization is limited to OAuth2.0 server-to-server workflow. When authorization is required by the server, its OAuth2.0 token service URL along with client ID and secret must be provided to the application.
-
-This application also uses ZeroMQ to communicate with its own clients, listening on a well-known port on localhost for messages to retrieve resources of a patient, as well as publishing the retrieved resources on another well-known port. For simplicity, the listening port is defined in the code to be `5600`, and the publishing port `5601`. Messaging security, at transport or message level, is not implemented in this example.
-
-The message schema is simple, with a well-known topic string and topic-specific content schema in JSON format.
-The message schema is simple, with a well-known topic string and topic-specific content schema in JSON format.
-
-The default set of FHIR resource types to retrieve are listed below, which can be overridden by the request message:
-The default set of FHIR resource types to retrieve are listed below, which can be overridden by the request message:
-=======
 
 The message schema is simple, with a well-known topic string and topic-specific content schema in JSON format.
 
 The default set of FHIR resource types to retrieve are listed below, which can be overridden by the request message:
->>>>>>> f5798765
 
 - Observation
 - ImagingStudy
@@ -34,10 +22,6 @@
 - On a [Holohub supported platform](../../README.md#supported-platforms)
 - Python 3.10+
 - Python packages from [PyPI](https://pypi.org), including holoscan, fhir.resources, pyzmq, requests and their dependencies
-<<<<<<< HEAD
-- Python packages from [PyPI](https://pypi.org), including holoscan, fhir.resources, pyzmq, requests and their dependencies
-=======
->>>>>>> f5798765
 
 ## Run Instructions
 
@@ -47,25 +31,6 @@
 
 **_Note_**:  
 The application listens for request messages to start retrieving resources from the server and then publishes the results, so another application is needed to drive this workflow (e.g., the LLM application). To help with simple testing, a Python script is provided as part of this application, and its usage is described below in this [section](#test-the-running-application).
-<<<<<<< HEAD
-**_Note_**:  
-The application listens for request messages to start retrieving resources from the server and then publishes the results, so another application is needed to drive this workflow (e.g., the LLM application). To help with simple testing, a Python script is provided as part of this application, and its usage is described below in this [section](#test-the-running-application).
-
-### Quick Start Using Holohub Container
-### Quick Start Using Holohub Container
-
-This is the simplest and fastest way to start the application in a Holohub dev container and get it ready to listen to request messages.
-This is the simplest and fastest way to start the application in a Holohub dev container and get it ready to listen to request messages.
-
-**_Note_**:  
-Please use your own FHIR server endpoint, as well as the OAuth2.0 authorization endpoint and client credentials as needed.
-**_Note_**:  
-Please use your own FHIR server endpoint, as well as the OAuth2.0 authorization endpoint and client credentials as needed.
-
-```bash
-./holohub run fhir --run-args "--fhir_url <f_url> --auth_url <a_url> --uid <id> --secret <token>"
-./holohub run fhir --run-args "--fhir_url <f_url> --auth_url <a_url> --uid <id> --secret <token>"
-=======
 
 ### Quick Start Using Holohub Container
 
@@ -76,28 +41,14 @@
 
 ```bash
 ./holohub run fhir --run-args "--fhir_url <f_url> --auth_url <a_url> --uid <id> --secret <token>"
->>>>>>> f5798765
+```
 ```
 
 ### Run the Application in Holohub Dev Container
 
 **Launch the container:**
-<<<<<<< HEAD
-### Run the Application in Holohub Dev Container
 
-**Launch the container:**
-
-=======
-
->>>>>>> f5798765
 ```bash
-./holohub run-container fhir
-```
-
-This command builds the `holohub:fhir` container based on the application-specific [Dockerfile](./Dockerfile).
-
-**Build and run the application:**
-<<<<<<< HEAD
 ./holohub run-container fhir
 ```
 
@@ -106,40 +57,20 @@
 **Build and run the application:**
 
 Now in the container, build and run the application:
-=======
-
->>>>>>> f5798765
-Now in the container, build and run the application:
 
 ```bash
 ~$ pwd
-<<<<<<< HEAD
-~$ pwd
-=======
->>>>>>> f5798765
 /workspace/holohub
 
 ~$ ./holohub clear-cache
 ~$ ./holohub run fhir --run-args "--fhir_url <f_url> --auth_url <a_url> --uid <id> --secret <token>"
-<<<<<<< HEAD
-~$ ./holohub clear-cache
-~$ ./holohub run fhir --run-args "--fhir_url <f_url> --auth_url <a_url> --uid <id> --secret <token>"
-=======
->>>>>>> f5798765
 ```
 
 Once done, `exit` the container.
 
 ### Run the Application in the Host Dev Environment (Bare Metal)
-<<<<<<< HEAD
-### Run the Application in the Host Dev Environment (Bare Metal)
 
 First, create and activate a Python virtual environment, followed by installing the dependencies:
-First, create and activate a Python virtual environment, followed by installing the dependencies:
-=======
-
-First, create and activate a Python virtual environment, followed by installing the dependencies:
->>>>>>> f5798765
 
 ```bash
 python3 -m venv .testenv
@@ -149,27 +80,6 @@
 
 Then, Set up the Holohub environment:
 
-<<<<<<< HEAD
-```bash
-sudo ./holohub setup
-```
-
-> Note: Although this application is implemented entirely in Python and relies on standard PyPI packages, you still may want to set up Holohub environment and use `./holohub` commandline .
-
-Next, build and install the application with `./holohub`:
-
-```bash
-./holohub install fhir --local
-./holohub install fhir --local
-```
-
-Now, run the application which is _installed_ in the `install` folder, with server URLs and credentials of your own:
-
-Now, run the application which is _installed_ in the `install` folder, with server URLs and credentials of your own:
-
-```bash
-python install/bin/fhir/python/fhir_client.py --fhir_url <f_url> --auth_url <a_url> --uid <id> --secret <token>
-=======
 ```bash
 sudo ./holohub setup
 ```
@@ -185,29 +95,13 @@
 Now, run the application which is _installed_ in the `install` folder, with server URLs and credentials of your own:
 
 ```bash
->>>>>>> f5798765
 python install/bin/fhir/python/fhir_client.py --fhir_url <f_url> --auth_url <a_url> --uid <id> --secret <token>
+```
 ```
 
 ### Test the Running Application
 
 Once the FHIR application has been started with one of the above methods, a test application can be used to request and receive FHIR resources, namely `applications/ehr_query_llm/fhir/test_fhir_client.py`.
-<<<<<<< HEAD
-Once the FHIR application has been started with one of the above methods, a test application can be used to request and receive FHIR resources, namely `applications/ehr_query_llm/fhir/test_fhir_client.py`.
-
-The test application contains hard-coded patient name, patient FHIR resource ID, etc., corresponding to a specific test dataset, though it can be easily modified for another dataset.
-The test application contains hard-coded patient name, patient FHIR resource ID, etc., corresponding to a specific test dataset, though it can be easily modified for another dataset.
-
-It is strongly recommended to run this test application in a Python virtual environment, which can be the same as that used for running the FHIR application. The following describes running it in its own environment:
-It is strongly recommended to run this test application in a Python virtual environment, which can be the same as that used for running the FHIR application. The following describes running it in its own environment:
-
-```bash
-echo "Assuming venv already created with \`python3 -m venv .testenv\`"
-echo "Assuming venv already created with \`python3 -m venv .testenv\`"
-source .testenv/bin/activate
-pip install -r applications/ehr_query_llm/fhir/requirements.txt
-pip install -r applications/ehr_query_llm/fhir/requirements.txt
-=======
 
 The test application contains hard-coded patient name, patient FHIR resource ID, etc., corresponding to a specific test dataset, though it can be easily modified for another dataset.
 
@@ -217,7 +111,6 @@
 echo "Assuming venv already created with \`python3 -m venv .testenv\`"
 source .testenv/bin/activate
 pip install -r applications/ehr_query_llm/fhir/requirements.txt
->>>>>>> f5798765
 export PYTHONPATH=${PWD}
 python applications/ehr_query_llm/fhir/test_fhir_client.py
 ```
@@ -227,28 +120,13 @@
 ## Packaging the Application for Distribution and Deployment
 
 With Holoscan CLI, applications built with Holoscan SDK can be packaged into a Holoscan Application Package (HAP), which is an [Open Container Initiative](https://opencontainers.org/) compliant image. An HAP is well suited to be distributed for deployment on hosting platforms, be it Docker Compose, Kubernetes, or otherwise. Please refer to [Packaging Holoscan Applications](https://docs.nvidia.com/holoscan/sdk-user-guide/holoscan_packager.html) in the User Guide for more information.
-<<<<<<< HEAD
-With Holoscan CLI, applications built with Holoscan SDK can be packaged into a Holoscan Application Package (HAP), which is an [Open Container Initiative](https://opencontainers.org/) compliant image. An HAP is well suited to be distributed for deployment on hosting platforms, be it Docker Compose, Kubernetes, or otherwise. Please refer to [Packaging Holoscan Applications](https://docs.nvidia.com/holoscan/sdk-user-guide/holoscan_packager.html) in the User Guide for more information.
 
 This example application provides all the necessary contents for HAP packaging. It is required to perform the packaging in a Python virtual environment, with the application's dependencies installed, before running the following script to reveal specific packaging commands.
-
-
-=======
-
-This example application provides all the necessary contents for HAP packaging. It is required to perform the packaging in a Python virtual environment, with the application's dependencies installed, before running the following script to reveal specific packaging commands.
-
->>>>>>> f5798765
 ```bash
 applications/ehr_query_llm/fhir/packageHAP.sh
 ```
 
 Once the HAP is created, it can then be saved and restored on the target deployment host, and run with the `docker run` command, shown below with user-specific parameters to be substituted.
-
-<<<<<<< HEAD
-Once the HAP is created, it can then be saved and restored on the target deployment host, and run with the `docker run` command, shown below with user-specific parameters to be substituted.
-
-=======
->>>>>>> f5798765
 ```bash
 docker run -it --rm --net host holohub-fhir-x64-workstation-dgpu-linux-amd64:1.0 \
 --fhir_url <f_url> \
@@ -261,13 +139,4 @@
 >
 > ```bash
 > pip install fhir.resources
-<<<<<<< HEAD
-> ```
-
-> **Note:** Packaging this application requires `holoscan-cli`, which can be installed using `pip`. If you are using the same Python environment for packaging as your development environment, there may be a version conflict for the `pydantic` package, as it is required by both `holoscan-cli` and `fhir.resources`. To ensure your development environment can still run the application after packaging, reinstall `fhir.resources`:
->
-> ```bash
-> pip install fhir.resources
-=======
->>>>>>> f5798765
 > ```