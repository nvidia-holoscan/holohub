--- conflicted
+++ resolved
@@ -42,18 +42,6 @@
  *
  */
 struct AdvNetBurstHdrParams {
-<<<<<<< HEAD
-  size_t        num_pkts;
-  uint16_t      port_id;
-  uint16_t      q_id;
-  int           num_segs;
-  uint32_t      nbytes;
-  uintptr_t     first_pkt_addr;
-  uint32_t      max_pkt;
-  uint32_t      max_pkt_size;
-  uint32_t      gpu_pkt0_idx;
-  uintptr_t     gpu_pkt0_addr;
-=======
   size_t num_pkts;
   uint16_t port_id;
   uint16_t q_id;
@@ -64,7 +52,6 @@
   uint32_t max_pkt_size;
   uint32_t gpu_pkt0_idx;
   uintptr_t gpu_pkt0_addr;
->>>>>>> bd116304
 };
 
 struct AdvNetBurstHdr {
@@ -78,13 +65,8 @@
 struct AdvNetBurstParams {
   AdvNetBurstHdr hdr;
 
-<<<<<<< HEAD
-  std::array<void **,     MAX_NUM_SEGS> pkts;
-  std::array<uint32_t *,  MAX_NUM_SEGS> pkt_lens;
-=======
   std::array<void**, MAX_NUM_SEGS> pkts;
   std::array<uint32_t*, MAX_NUM_SEGS> pkt_lens;
->>>>>>> bd116304
   cudaEvent_t event;
 };
 
@@ -94,66 +76,6 @@
   struct iphdr ip;
   struct udphdr udp;
 } __attribute__((packed));
-<<<<<<< HEAD
-
-
-enum class MemoryKind {
-  HOST,
-  HOST_PINNED,
-  HUGE,
-  DEVICE,
-  INVALID
-};
-
-enum MemoryAccess {
-  MEM_ACCESS_LOCAL = 1U,
-  MEM_ACCESS_RDMA_WRITE = 1U << 1,
-  MEM_ACCESS_RDMA_READ = 1U << 2
-};
-
-
-inline MemoryKind GetMemoryKindFromString(const std::string &mode_str) {
-  if (mode_str == "host") {
-    return MemoryKind::HOST;
-  }
-  else if (mode_str == "host_pinned") {
-    return MemoryKind::HOST_PINNED;
-  }
-  else if (mode_str == "huge") {
-    return MemoryKind::HUGE;
-  }  
-  else if (mode_str == "device") {
-    return MemoryKind::DEVICE;
-  }
-
-  return MemoryKind::INVALID;
-}
-
-template <typename T>
-uint32_t GetMemoryAccessPropertiesFromList(const T& list) {
-  uint32_t access;
-  for (const auto &it: list) {
-    const auto str = it.template as<std::string>();
-    if (str == "local") {
-      access |= MEM_ACCESS_LOCAL;
-    }
-    else if (str == "rdma_write") {
-      access |= MEM_ACCESS_RDMA_WRITE;
-    }
-    else if (str == "rdma_read") {
-      access |= MEM_ACCESS_RDMA_WRITE;
-    }
-    else {
-      HOLOSCAN_LOG_ERROR("Invalid access property for memory: {}", str);
-      return 0;
-    }
-  }
-
-  return access;
-}
-
-=======
->>>>>>> bd116304
 
 enum class MemoryKind { HOST, HOST_PINNED, HUGE, DEVICE, INVALID };
 
@@ -298,13 +220,8 @@
 struct FlowConfig {
   std::string name_;
   FlowAction action_;
-<<<<<<< HEAD
-  FlowMatch  match_;
-  void *backend_config_;  // Filled in by operator
-=======
   FlowMatch match_;
   void* backend_config_;  // Filled in by operator
->>>>>>> bd116304
 };
 
 struct CommonConfig {
@@ -316,16 +233,6 @@
 
 
 struct AdvNetRxConfig {
-<<<<<<< HEAD
-    std::vector<RxQueueConfig> queues_;
-    std::vector<FlowConfig> flows_;
-};
-
-struct AdvNetTxConfig {
-    bool accurate_send_ = false;
-    std::vector<TxQueueConfig> queues_;
-    std::vector<FlowConfig> flows_;
-=======
   std::vector<RxQueueConfig> queues_;
   std::vector<FlowConfig> flows_;
 };
@@ -343,7 +250,6 @@
   bool flow_isolation_;
   AdvNetRxConfig rx_;
   AdvNetTxConfig tx_;
->>>>>>> bd116304
 };
 
 struct AdvNetConfigInterface {
@@ -359,11 +265,7 @@
   CommonConfig common_;
   std::unordered_map<std::string, MemoryRegion> mrs_;
   std::vector<AdvNetConfigInterface> ifs_;
-<<<<<<< HEAD
-  bool debug_;  
-=======
   bool debug_;
->>>>>>> bd116304
 };
 
 template <typename Config>
@@ -372,23 +274,11 @@
   bool tx = false;
 
   auto& yaml_nodes = config.yaml_nodes();
-<<<<<<< HEAD
-  for (const auto &yaml_node : yaml_nodes) {
-    auto node = yaml_node["advanced_network"]["cfg"]["interfaces"];
-    for (const auto &intf: node) {
-      if (intf["rx"]) {
-        rx = true;
-      }
-      if (intf["tx"]) {
-        tx = true;
-      }      
-=======
   for (const auto& yaml_node : yaml_nodes) {
     auto node = yaml_node["advanced_network"]["cfg"]["interfaces"];
     for (const auto& intf : node) {
       if (intf["rx"]) { rx = true; }
       if (intf["tx"]) { tx = true; }
->>>>>>> bd116304
     }
   }
 
