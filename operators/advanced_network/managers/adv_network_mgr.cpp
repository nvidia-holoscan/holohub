--- conflicted
+++ resolved
@@ -29,13 +29,8 @@
 void set_ano_mgr(const AdvNetConfigYaml& cfg) {
   if (g_ano_mgr == nullptr) {
     if (cfg.common_.mgr_ == "doca") {
-<<<<<<< HEAD
-        HOLOSCAN_LOG_INFO("Selecting DOCA as ANO manager");
-        g_ano_mgr = new DocaMgr{};
-=======
       HOLOSCAN_LOG_INFO("Selecting DOCA as ANO manager");
       g_ano_mgr = new DocaMgr{};
->>>>>>> bd116304
     } else {
       HOLOSCAN_LOG_INFO("Selecting DPDK as ANO manager");
       g_ano_mgr = new DpdkMgr{};
@@ -46,13 +41,8 @@
 AdvNetStatus ANOMgr::allocate_memory_regions() {
   HOLOSCAN_LOG_INFO("Registering memory regions");
 
-<<<<<<< HEAD
-  for (const auto &mr: cfg_.mrs_) {
-    void *ptr;
-=======
   for (const auto& mr : cfg_.mrs_) {
     void* ptr;
->>>>>>> bd116304
     AllocRegion ar;
     size_t buf_size = mr.second.buf_size_ * mr.second.num_bufs_;
 
@@ -60,11 +50,6 @@
       HOLOSCAN_LOG_CRITICAL("Total buffer size must be multiple of 4 for MR {}", mr.second.name_);
       return AdvNetStatus::NULL_PTR;
     }
-<<<<<<< HEAD
-    
-=======
-
->>>>>>> bd116304
     if (mr.second.owned_) {
       switch (mr.second.kind_) {
         case MemoryKind::HOST:
@@ -78,21 +63,6 @@
           break;
         case MemoryKind::HUGE:
           ptr = rte_malloc_socket(nullptr, buf_size, RTE_PKTMBUF_HEADROOM, mr.second.affinity_);
-<<<<<<< HEAD
-          break;            
-        case MemoryKind::DEVICE:
-        {
-          unsigned int flag = 1;
-          const auto align = RTE_ALIGN_CEIL(buf_size, GPU_PAGE_SIZE);
-          CUdeviceptr cuptr;
-        
-          cudaSetDevice(mr.second.affinity_);
-          cudaFree(0); // Create primary context if it doesn't exist            
-          const auto alloc_res = cuMemAlloc(&cuptr, align);
-          if (alloc_res != CUDA_SUCCESS) {
-            HOLOSCAN_LOG_CRITICAL("Could not allocate {:.2f}MB of GPU memory: {}",
-                                align/1e6, alloc_res);
-=======
           break;
         case MemoryKind::DEVICE: {
           unsigned int flag = 1;
@@ -105,28 +75,11 @@
           if (alloc_res != CUDA_SUCCESS) {
             HOLOSCAN_LOG_CRITICAL(
                 "Could not allocate {:.2f}MB of GPU memory: {}", align / 1e6, alloc_res);
->>>>>>> bd116304
             return AdvNetStatus::NULL_PTR;
           }
 
           ptr = reinterpret_cast<void*>(cuptr);
 
-<<<<<<< HEAD
-          const auto attr_res  = cuPointerSetAttribute(&flag, CU_POINTER_ATTRIBUTE_SYNC_MEMOPS, cuptr);
-          if (attr_res != CUDA_SUCCESS) {
-            HOLOSCAN_LOG_CRITICAL("Could not set pointer attributes");
-            return AdvNetStatus::NULL_PTR;
-          }          
-          break;      
-        }
-        default:
-          HOLOSCAN_LOG_ERROR("Unknown memory type {}!", static_cast<int>(mr.second.kind_));
-          return AdvNetStatus::INVALID_PARAMETER;                  
-      }
-
-      if (ptr == nullptr) {
-        HOLOSCAN_LOG_CRITICAL("Fatal to allocate {} of type {} for MR", buf_size, static_cast<int>(mr.second.kind_));
-=======
           const auto attr_res =
               cuPointerSetAttribute(&flag, CU_POINTER_ATTRIBUTE_SYNC_MEMOPS, cuptr);
           if (attr_res != CUDA_SUCCESS) {
@@ -143,15 +96,10 @@
       if (ptr == nullptr) {
         HOLOSCAN_LOG_CRITICAL(
             "Fatal to allocate {} of type {} for MR", buf_size, static_cast<int>(mr.second.kind_));
->>>>>>> bd116304
         return AdvNetStatus::NULL_PTR;
       }
     }
 
-<<<<<<< HEAD
-    HOLOSCAN_LOG_INFO("Successfully allocated memory region {} at {} with {} bytes ({} elements @ {} bytes)", 
-        mr.second.name_, ptr, buf_size, mr.second.num_bufs_, mr.second.buf_size_);
-=======
     HOLOSCAN_LOG_INFO(
         "Successfully allocated memory region {} at {} with {} bytes ({} elements @ {} bytes)",
         mr.second.name_,
@@ -159,7 +107,6 @@
         buf_size,
         mr.second.num_bufs_,
         mr.second.buf_size_);
->>>>>>> bd116304
     ar_[mr.second.name_] = {mr.second.name_, ptr};
   }
 
@@ -173,22 +120,6 @@
   std::set<std::string> q_mr_names;
 
   // Verify all memory regions are used in queues and all queue MRs are listed in the MR section
-<<<<<<< HEAD
-  for (const auto &mr: cfg_.mrs_) {
-    mr_names.emplace(mr.second.name_);
-  }
-
-  for (const auto &intf: cfg_.ifs_) {
-    for (const auto &rxq: intf.rx_.queues_) {
-      for (const auto &mr: rxq.common_.mrs_) {
-        q_mr_names.emplace(mr);
-      }
-    }
-    for (const auto &txq: intf.tx_.queues_) {
-      for (const auto &mr: txq.common_.mrs_) {
-        q_mr_names.emplace(mr);
-      }
-=======
   for (const auto& mr : cfg_.mrs_) { mr_names.emplace(mr.second.name_); }
 
   for (const auto& intf : cfg_.ifs_) {
@@ -197,43 +128,26 @@
     }
     for (const auto& txq : intf.tx_.queues_) {
       for (const auto& mr : txq.common_.mrs_) { q_mr_names.emplace(mr); }
->>>>>>> bd116304
     }
   }
 
   // All MRs are in queues
-<<<<<<< HEAD
-  for (const auto &mr: mr_names) {
-=======
   for (const auto& mr : mr_names) {
->>>>>>> bd116304
     if (q_mr_names.find(mr) == q_mr_names.end()) {
       HOLOSCAN_LOG_WARN("Extra MR section with name {} unused in queues section", mr);
     }
   }
 
   // All queue MRs are in MR list
-<<<<<<< HEAD
-  for (const auto &mr: q_mr_names) {
-    if (mr_names.find(mr) == mr_names.end()) {
-      HOLOSCAN_LOG_ERROR("Queue found using MR {}, but that MR doesn't exist in the memory_region config", mr);
-      pass = false;
-    }    
-=======
   for (const auto& mr : q_mr_names) {
     if (mr_names.find(mr) == mr_names.end()) {
       HOLOSCAN_LOG_ERROR(
           "Queue found using MR {}, but that MR doesn't exist in the memory_region config", mr);
       pass = false;
     }
->>>>>>> bd116304
   }
 
   return pass;
 }
 
-<<<<<<< HEAD
-
-=======
->>>>>>> bd116304
 };  // namespace holoscan::ops