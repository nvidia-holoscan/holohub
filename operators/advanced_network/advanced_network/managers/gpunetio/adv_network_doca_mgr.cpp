/*
<<<<<<< HEAD
 * SPDX-FileCopyrightText: Copyright (c) 2023-2025, NVIDIA CORPORATION & AFFILIATES. All rights reserved.
 * SPDX-License-Identifier: Apache-2.0
=======
 * SPDX-FileCopyrightText: Copyright (c) 2023-2025 NVIDIA CORPORATION & AFFILIATES. All rights
 * reserved. SPDX-License-Identifier: Apache-2.0
>>>>>>> f981ba01
 *
 * Licensed under the Apache License, Version 2.0 (the "License");
 * you may not use this file except in compliance with the License.
 * You may obtain a copy of the License at
 *
 * http://www.apache.org/licenses/LICENSE-2.0
 *
 * Unless required by applicable law or agreed to in writing, software
 * distributed under the License is distributed on an "AS IS" BASIS,
 * WITHOUT WARRANTIES OR CONDITIONS OF ANY KIND, either express or implied.
 * See the License for the specific language governing permissions and
 * limitations under the License.
 */

#include "adv_network_doca_mgr.h"
#include <sys/time.h>
#include <unistd.h>
#include <atomic>
#include <chrono>
#include <cmath>
#include <complex>
#include <iostream>
#include <map>
#include <set>
#include <thread>
#include <unordered_map>
#include "adv_network_doca_kernels.h"
#include "holoscan/holoscan.hpp"

using namespace std::chrono;

namespace holoscan::advanced_network {

// --- Local Helper Functions for Port/Queue Key Management ---

/**
 * @brief Generates a unique 32-bit key from a port and queue ID.
 * Assumes port ID fits in the upper 16 bits and queue ID in the lower 16 bits.
 *
 * @param port_id The port ID.
 * @param queue_id The queue ID.
 * @return uint32_t The combined key.
 */
static inline uint32_t generate_queue_key(int port_id, int queue_id) {
  return (static_cast<uint32_t>(port_id) << 16) | static_cast<uint32_t>(queue_id);
}

/**
 * @brief Extracts the port ID from a 32-bit queue key.
 *
 * @param key The combined key.
 * @return int The extracted port ID.
 */
static inline int get_port_from_key(uint32_t key) {
  return static_cast<int>((key >> 16) & 0xFFFF);
}

/**
 * @brief Extracts the queue ID from a 32-bit queue key.
 *
 * @param key The combined key.
 * @return int The extracted queue ID.
 */
static inline int get_queue_from_key(uint32_t key) {
  return static_cast<int>(key & 0xFFFF);
}

// --- End Helper Functions ---

DocaMgr doca_mgr{};

std::atomic<bool> force_quit_doca = false;
uint64_t stats_rx_tot_pkts;
uint64_t stats_rx_tot_bytes;
uint64_t stats_rx_tot_batch;

uint64_t stats_tx_tot_pkts;
uint64_t stats_tx_tot_bytes;
uint64_t stats_tx_tot_batch;

struct TxDocaWorkerQueue {
  int port;
  int queue;
  uint64_t tx_pkts = 0;
  uint32_t batch_size;
  struct rte_ring* ring;
  DocaTxQueue* txq;
};

struct TxDocaWorkerParams {
  int core_id;
  int txqn;
  int gpu_id;
  struct doca_gpu* gdev;
  struct rte_mempool* meta_pool;
  struct rte_ether_addr mac_addr;
  struct TxDocaWorkerQueue txqw[MAX_NUM_TX_QUEUES];
};

struct RxDocaWorkerQueue {
  int port;
  int queue;
  uint64_t rx_pkts = 0;
  uint32_t batch_size;
  DocaRxQueue* rxq;
  struct rte_ring* ring;
};

struct RxDocaWorkerParams {
  int core_id;
  int rxqn;
  int gpu_id;
  struct doca_gpu* gdev;
  struct rte_mempool* meta_pool;
  struct RxDocaWorkerQueue rxqw[MAX_NUM_RX_QUEUES];
};

const std::unordered_map<LogLevel::Level, doca_log_level>
    DocaLogLevel::adv_net_to_doca_log_level_map = {
        {LogLevel::TRACE, DOCA_LOG_LEVEL_TRACE},
        {LogLevel::DEBUG, DOCA_LOG_LEVEL_DEBUG},
        {LogLevel::INFO, DOCA_LOG_LEVEL_INFO},
        {LogLevel::WARN, DOCA_LOG_LEVEL_WARNING},
        {LogLevel::ERROR, DOCA_LOG_LEVEL_ERROR},
        {LogLevel::CRITICAL, DOCA_LOG_LEVEL_CRIT},
        {LogLevel::OFF, DOCA_LOG_LEVEL_DISABLE},
};

const std::unordered_map<doca_log_level, std::string>
    DocaLogLevel::level_to_string_description_map = {
        {DOCA_LOG_LEVEL_TRACE, "Trace"},
        {DOCA_LOG_LEVEL_DEBUG, "Debug"},
        {DOCA_LOG_LEVEL_INFO, "Info"},
        {DOCA_LOG_LEVEL_WARNING, "Warning"},
        {DOCA_LOG_LEVEL_ERROR, "Error"},
        {DOCA_LOG_LEVEL_CRIT, "Critical"},
        {DOCA_LOG_LEVEL_DISABLE, "Disable"},
};

////////////////////////////////////////////////////////////////////////////////
///
///  \brief Init
///
////////////////////////////////////////////////////////////////////////////////

struct rte_eth_dev_info dev_info = {0};
struct rte_eth_conf eth_conf = {0};
struct rte_mempool* mp;

/*
 * DOCA PE callback to be invoked on Eth Txq to get the debug info
 * when sending packets and decrease number of posted completions.
 *
 * @event_notify [in]: DOCA PE event debug handler
 * @event_user_data [in]: custom user data set at registration time
 */
void decrease_txq_completion_cb(struct doca_eth_txq_gpu_event_notify_send_packet* event_notify,
                                union doca_data event_user_data) {
  ((std::atomic<uint32_t>*)event_user_data.u64)[0]--;
  HOLOSCAN_LOG_DEBUG("Queue cmp {}", ((std::atomic<uint32_t>*)event_user_data.u64)[0].load());
}

/*
 * Initialize a DOCA device with PCIe address object.
 *
 * @pcie_value [in]: PCIe address object
 * @retval [out]: DOCA device object
 * @return: DOCA_SUCCESS on success and DOCA_ERROR_INVALID_VALUE otherwise
 */
static doca_error_t open_doca_device_with_pci(const char* pcie_value, struct doca_dev** retval) {
  struct doca_devinfo** dev_list;
  uint32_t nb_devs;
  doca_error_t res;
  size_t i;
  uint8_t is_addr_equal = 0;

  /* Set default return value */
  *retval = nullptr;

  res = doca_devinfo_create_list(&dev_list, &nb_devs);
  if (res != DOCA_SUCCESS) {
    HOLOSCAN_LOG_ERROR("Failed to load doca devices list. Doca_error value: {}",
                       static_cast<int>(res));
    return res;
  }

  /* Search */
  for (i = 0; i < nb_devs; i++) {
    res = doca_devinfo_is_equal_pci_addr(dev_list[i], pcie_value, &is_addr_equal);
    if (res == DOCA_SUCCESS && is_addr_equal) {
      /* if device can be opened */
      res = doca_dev_open(dev_list[i], retval);
      if (res == DOCA_SUCCESS) {
        doca_devinfo_destroy_list(dev_list);
        return res;
      }
    }
  }

  HOLOSCAN_LOG_CRITICAL("Matching device not found");
  res = DOCA_ERROR_NOT_FOUND;

  doca_devinfo_destroy_list(dev_list);
  return res;
}

doca_error_t DocaMgr::init_doca_devices() {
  doca_error_t result;
  constexpr int max_nargs = 32;
  constexpr int max_arg_size = 64;
  int ret;
  char** argv_;
  int arg = 0;
  argv_ = (char**)malloc(sizeof(char*) * max_nargs);
  for (int i = 0; i < max_nargs; i++) argv_[i] = (char*)calloc(max_arg_size, sizeof(char));

  std::string cores = std::to_string(cfg_.common_.master_core_) + ",";  // Master core must be first

  for (const auto& intf : cfg_.ifs_) {
    for (const auto& q : intf.rx_.queues_) {
      cores += q.common_.cpu_core_ + ",";
    }

    for (const auto& q : intf.tx_.queues_) {
      cores += q.common_.cpu_core_ + ",";
    }
  }

  cores = cores.substr(0, cores.size() - 1);
  std::cout << cores;

  // strncpy(argv_[arg++], "", max_arg_size - 1);
  // strncpy(argv_[arg++], "-l", max_arg_size - 1);
  // strncpy(argv_[arg++], cores.c_str(), max_arg_size - 1);
  strncpy(argv_[arg++], "", max_arg_size - 1);
  strncpy(argv_[arg++], "-a", max_arg_size - 1);
  strncpy(argv_[arg++], std::string("00:00.0").c_str(), max_arg_size - 1);

  HOLOSCAN_LOG_INFO("Initializing DPDK on cores {} max_nargs {} arg {} : {} {} {} {}",
                    cores.c_str(),
                    max_nargs,
                    arg,
                    argv_[0],
                    argv_[1],
                    argv_[2],
                    argv_[3]);
  ret = rte_eal_init(arg, argv_);
  if (ret < 0) {
    HOLOSCAN_LOG_CRITICAL("DPDK init failed: {}", ret);
    return DOCA_ERROR_DRIVER;
  }

  int port_id = 0;
  for (auto& intf : cfg_.ifs_) {
    // Assign an arbitrary port ID in the interface config for faster lookup
    intf.port_id_ = port_id++;
    HOLOSCAN_LOG_INFO(
        "Initializing interface {} ({} - port {})", intf.name_, intf.address_, intf.port_id_);
    result = open_doca_device_with_pci(intf.address_.c_str(), &ddev[intf.port_id_]);
    if (result != DOCA_SUCCESS) {
      HOLOSCAN_LOG_CRITICAL("Failed to open NIC device based on PCI address");
      return result;
    }

    rte_eth_macaddr_get(intf.port_id_, &mac_addrs[intf.port_id_]);
    HOLOSCAN_LOG_INFO("DOCA init Port {} -- RX: {} TX: {}",
                      intf.port_id_,
                      intf.rx_.queues_.size() > 0 ? "ENABLED" : "DISABLED",
                      intf.tx_.queues_.size() > 0 ? "ENABLED" : "DISABLED");
  }

  auto log_level = DocaLogLevel::from_adv_net_log_level(cfg_.log_level_);
  if (log_level != DOCA_LOG_LEVEL_DISABLE) {
    struct doca_log_backend* stdout_logger = nullptr;

    HOLOSCAN_LOG_INFO("Setting DOCA Logging level to {}",
                      DocaLogLevel::to_description_string(log_level));

    result = doca_log_backend_create_with_file_sdk(stdout, &stdout_logger);
    if (result != DOCA_SUCCESS)
      return result;

    result = doca_log_backend_set_sdk_level(stdout_logger, log_level);
    if (result != DOCA_SUCCESS)
      return result;
  }

  return DOCA_SUCCESS;
}

struct doca_flow_port* DocaMgr::init_doca_flow(struct doca_dev* dev, uint16_t port_id,
                                               uint8_t rxq_num) {
  doca_error_t result;
  struct doca_flow_port_cfg* port_cfg;
  struct doca_flow_port* df_port;
  struct doca_flow_cfg* rxq_flow_cfg;
  static bool flow_init = false;
  doca_error_t ret = DOCA_SUCCESS;

  HOLOSCAN_LOG_INFO("Initializing DOCA flow on port {} with {} queues", port_id, rxq_num);

  if (!flow_init) {
    /* Initialize doca flow framework */
    ret = doca_flow_cfg_create(&rxq_flow_cfg);
    if (ret != DOCA_SUCCESS) {
      HOLOSCAN_LOG_ERROR("Failed to create doca_flow_cfg: {}", doca_error_get_descr(ret));
      return NULL;
    }

    ret = doca_flow_cfg_set_pipe_queues(rxq_flow_cfg, rxq_num);
    if (ret != DOCA_SUCCESS) {
      HOLOSCAN_LOG_ERROR("Failed to set doca_flow_cfg pipe_queues: {}", doca_error_get_descr(ret));
      doca_flow_cfg_destroy(rxq_flow_cfg);
      return NULL;
    }

    ret = doca_flow_cfg_set_mode_args(rxq_flow_cfg, "vnf,hws,isolated");
    if (ret != DOCA_SUCCESS) {
      HOLOSCAN_LOG_ERROR("Failed to set doca_flow_cfg mode_args: {}", doca_error_get_descr(ret));
      doca_flow_cfg_destroy(rxq_flow_cfg);
      return NULL;
    }

    ret = doca_flow_cfg_set_nr_counters(rxq_flow_cfg, FLOW_NB_COUNTERS);
    if (ret != DOCA_SUCCESS) {
      HOLOSCAN_LOG_ERROR("Failed to set doca_flow_cfg nr_counters: {}", doca_error_get_descr(ret));
      doca_flow_cfg_destroy(rxq_flow_cfg);
      return NULL;
    }

    ret = doca_flow_init(rxq_flow_cfg);
    if (ret != DOCA_SUCCESS) {
      HOLOSCAN_LOG_ERROR("Failed to init doca flow with: {}", doca_error_get_descr(ret));
      doca_flow_cfg_destroy(rxq_flow_cfg);
      return NULL;
    }
    doca_flow_cfg_destroy(rxq_flow_cfg);

    flow_init = true;
  }

  /* Start doca flow port */
  result = doca_flow_port_cfg_create(&port_cfg);
  if (result != DOCA_SUCCESS) {
    HOLOSCAN_LOG_ERROR("Failed to create doca_flow_port_cfg: {}", doca_error_get_descr(result));
    return NULL;
  }

  result = doca_flow_port_cfg_set_port_id(port_cfg, port_id);
  if (result != DOCA_SUCCESS) {
    HOLOSCAN_LOG_ERROR("Failed to set doca_flow_port_cfg port_id: {}",
                       doca_error_get_descr(result));
    doca_flow_port_cfg_destroy(port_cfg);
    return NULL;
  }

  result = doca_flow_port_cfg_set_dev(port_cfg, dev);
  if (result != DOCA_SUCCESS) {
    HOLOSCAN_LOG_ERROR("Failed to set doca_flow_port_cfg DOCA device: {}",
                       doca_error_get_descr(result));
    doca_flow_port_cfg_destroy(port_cfg);
    return NULL;
  }

  result = doca_flow_port_start(port_cfg, &df_port);
  if (result != DOCA_SUCCESS) {
    HOLOSCAN_LOG_ERROR("Failed to start doca flow port with: {}", doca_error_get_descr(result));
    doca_flow_port_cfg_destroy(port_cfg);
    return NULL;
  }
  doca_flow_port_cfg_destroy(port_cfg);

  HOLOSCAN_LOG_INFO("Successfully started DOCA flow for port {}", port_id);

  return df_port;
}

int DocaMgr::setup_pools_and_rings(int max_tx_batch) {
  BurstParams* bursts_rx[(1U << 6) - 1U];
  BurstParams* bursts_tx[(1U << 7) - 1U];
  int idx = 0;

  HOLOSCAN_LOG_DEBUG("Setting up RX meta pool");
  rx_metadata = rte_mempool_create("RX_META_POOL",
                                   (1U << 6) - 1U,
                                   sizeof(BurstParams),
                                   0,
                                   0,
                                   nullptr,
                                   nullptr,
                                   nullptr,
                                   nullptr,
                                   rte_socket_id(),
                                   0);
  if (rx_metadata == nullptr) {
    HOLOSCAN_LOG_CRITICAL("Failed to allocate RX meta pool!");
    return -1;
  }

  while (idx < (1U << 6) - 1U &&
         rte_mempool_get(rx_metadata, reinterpret_cast<void**>(&bursts_rx[idx])) == 0) {
    bursts_rx[idx]->pkts[0] = (void**)calloc(CUDA_MAX_RX_NUM_PKTS, sizeof(void*));
    idx++;
  }

  rte_mempool_put_bulk(rx_metadata, reinterpret_cast<void**>(&bursts_rx), idx);

  // Create rings per queue
  for (const auto& intf : cfg_.ifs_) {
    for (const auto& q : intf.rx_.queues_) {
      uint32_t key = generate_queue_key(intf.port_id_, q.common_.id_);
      auto name =
          "RX_RING_P" + std::to_string(intf.port_id_) + "_Q" + std::to_string(q.common_.id_);
      HOLOSCAN_LOG_INFO("Setting up RX ring {}", name);
      rx_rings[key] = rte_ring_create(
          name.c_str(), 2048, rte_socket_id(), RING_F_MC_RTS_DEQ | RING_F_MP_RTS_ENQ);
      if (rx_rings[key] == nullptr) {
        HOLOSCAN_LOG_CRITICAL("Failed to allocate ring {}!", name);
        return -1;
      }
    }

    for (const auto& q : intf.tx_.queues_) {
      const auto append =
          "P" + std::to_string(intf.port_id_) + "_Q" + std::to_string(q.common_.id_);
      auto name = "TX_RING_" + append;
      HOLOSCAN_LOG_INFO("Setting up TX ring {}", name);
      uint32_t key = generate_queue_key(intf.port_id_, q.common_.id_);
      tx_rings[key] = rte_ring_create(
          name.c_str(), 2048, rte_socket_id(), RING_F_MC_RTS_DEQ | RING_F_MP_RTS_ENQ);
      if (tx_rings[key] == nullptr) {
        HOLOSCAN_LOG_CRITICAL("Failed to allocate ring!");
        return -1;
      }
    }
  }

  HOLOSCAN_LOG_INFO("Setting up TX meta pool");
  tx_metadata = rte_mempool_create("TX_META_POOL",
                                   (1U << 7) - 1U,
                                   sizeof(BurstParams),
                                   0,
                                   0,
                                   nullptr,
                                   nullptr,
                                   nullptr,
                                   nullptr,
                                   rte_socket_id(),
                                   0);
  if (tx_metadata == nullptr) {
    HOLOSCAN_LOG_CRITICAL("Failed to allocate TX meta pool!");
    return -1;
  }

  idx = 0;
  while (idx < (1U << 7) - 1U &&
         rte_mempool_get(tx_metadata, reinterpret_cast<void**>(&bursts_tx[idx])) == 0) {
    bursts_tx[idx]->pkts[0] = (void**)calloc(1, sizeof(void*));
    cudaMallocHost(&bursts_tx[idx]->pkt_lens[0], max_tx_batch * sizeof(uint32_t));
    memset(bursts_tx[idx]->pkt_lens[0], 0, max_tx_batch * sizeof(uint32_t));
    idx++;
  }

  rte_mempool_put_bulk(tx_metadata, reinterpret_cast<void**>(&bursts_tx), idx);

  return 0;
}

bool DocaMgr::set_config_and_initialize(const NetworkConfig& cfg) {
  if (!this->initialized_) {
    cfg_ = cfg;
    cpu_set_t mask;
    long nproc, i;

    if (!validate_config()) {
      HOLOSCAN_LOG_CRITICAL("Config validation failed");
      return false;
    }

    // Start Initialize in a separate thread so it doesn't set the affinity for the
    // whole application
    std::thread t(&DocaMgr::initialize, this);
    t.join();

    this->initialized_ = true;

    run();
  }

  return true;
}

bool DocaMgr::validate_config() const {
  if (!Manager::validate_config()) {
    return false;
  }

  // Don't allow buffer splitting
  for (const auto& intf : cfg_.ifs_) {
    int gpu_id = -1;

    for (const auto& rxq : intf.rx_.queues_) {
      if (gpu_id == -1) {
        gpu_id = cfg_.mrs_.at(rxq.common_.mrs_[0]).affinity_;
      } else {
        if (gpu_id != cfg_.mrs_.at(rxq.common_.mrs_[0]).affinity_) {
          HOLOSCAN_LOG_ERROR("GPU comms requires all queue MRs to point to same GPU device");
          return false;
        }
      }

      if (rxq.common_.mrs_.size() > 1) {
        HOLOSCAN_LOG_ERROR("RX buffer split not supported in GPU comms mode yet");
        return false;
      }
    }

    gpu_id = -1;
    for (const auto& txq : intf.rx_.queues_) {
      if (gpu_id == -1) {
        gpu_id = cfg_.mrs_.at(txq.common_.mrs_[0]).affinity_;
      } else {
        if (gpu_id != cfg_.mrs_.at(txq.common_.mrs_[0]).affinity_) {
          HOLOSCAN_LOG_ERROR("GPU comms requires all queue MRs to point to same GPU device");
          return false;
        }
      }

      if (txq.common_.mrs_.size() > 1) {
        HOLOSCAN_LOG_ERROR("Tx buffer split not supported in GPU comms mode yet");
        return false;
      }
    }
  }

  HOLOSCAN_LOG_INFO("Config validated successfully");
  return true;
}

void DocaMgr::initialize() {
  int ret;
  doca_error_t doca_ret;
  /* Initialize DPDK params */
  int max_tx_batch_size = 0;
  size_t max_packet_size = 0;
  enum doca_gpu_mem_type mtype;
  cudaError_t res_cuda = cudaSuccess;
  uint32_t key;
  int gpu_id = -1;

  doca_ret = init_doca_devices();
  if (doca_ret != DOCA_SUCCESS) {
    HOLOSCAN_LOG_CRITICAL("Failed init DOCA device {}", net_bdf);
    return;
  }

  // Find all GPUs used in the MRs
  for (const auto& mr : cfg_.mrs_) {
    if (mr.second.kind_ == MemoryKind::DEVICE) {
      gpu_mr_devs.emplace(mr.second.affinity_);
    }
  }

  // Populate all GPU device structures
  for (const auto gpu_dev : gpu_mr_devs) {
    char gpu_bdf[MAX_PCIE_STR_LEN];
    if (cudaDeviceGetPCIBusId(gpu_bdf, sizeof(gpu_bdf), gpu_dev) != cudaSuccess) {
      HOLOSCAN_LOG_CRITICAL("Failed get GPU PCIe addr device {}", gpu_dev);
      return;
    }

    res_cuda = cudaSetDevice(gpu_dev);
    if (res_cuda != cudaSuccess) {
      HOLOSCAN_LOG_ERROR("Failed to set GPU device {}", gpu_dev);
      return;
    }
    cudaFree(0);

    doca_ret = doca_gpu_create(gpu_bdf, &gdev[gpu_dev]);
    if (doca_ret != DOCA_SUCCESS) {
      HOLOSCAN_LOG_CRITICAL("Failed get DOCA GPU device {}", gpu_mr_devs);
      return;
    }
  }

  // For now make a single queue. Support more sophisticated TX on next release
  for (auto& intf : cfg_.ifs_) {
    const auto& tx = intf.tx_;
    for (auto& q : tx.queues_) {
      max_tx_batch_size = std::max(max_tx_batch_size, q.common_.batch_size_);

      const auto mr_name = q.common_.mrs_[0];  // Only use the first MR (no splitting)
      for (const auto& mr : cfg_.mrs_) {
        if (mr.first == mr_name) {
          max_packet_size = std::max(max_packet_size, mr.second.buf_size_);
        }
      }
    }
  }

  if (setup_pools_and_rings(max_tx_batch_size) < 0) {
    HOLOSCAN_LOG_ERROR("Failed to set up pools and rings!");
    return;
  }

  for (const auto& intf : cfg_.ifs_) {
    if (intf.rx_.queues_.size() > 0) {
      df_port[intf.port_id_] =
          init_doca_flow(ddev[intf.port_id_], intf.port_id_, intf.rx_.queues_.size());
      if (df_port[intf.port_id_] == nullptr) {
        HOLOSCAN_LOG_CRITICAL("FAILED: init_doca_flow for port {}", intf.port_id_);
        return;
      }
    }
  }

  // Create DOCA queues
  for (auto& intf : cfg_.ifs_) {
    for (auto& q : intf.rx_.queues_) {
      HOLOSCAN_LOG_INFO("Configuring RX queue: {} ({}) on port {}",
                        q.common_.name_,
                        q.common_.id_,
                        intf.port_id_);
      const auto mr_name = q.common_.mrs_[0];  // Only use the first MR (no splitting)
      size_t q_max_packet_size = 0;
      int rxq_pkts = -1;

      for (const auto& mr : cfg_.mrs_) {
        if (mr.first == mr_name) {
          rxq_pkts = mr.second.num_bufs_;
          q_max_packet_size = mr.second.buf_size_;
          gpu_id = mr.second.affinity_;

          if (mr.second.kind_ == MemoryKind::DEVICE) {
            mtype = DOCA_GPU_MEM_TYPE_GPU;
          } else if (mr.second.kind_ == MemoryKind::HOST_PINNED) {
            mtype = DOCA_GPU_MEM_TYPE_CPU_GPU;
          } else {
            HOLOSCAN_LOG_CRITICAL(
                "FAILED: DOCA mgr doesn't support memory kind different from DEVICE or "
                "HOST_PINNED");
            return;
          }

          break;
        }
      }

      if (!rte_is_power_of_2(rxq_pkts)) {
        rxq_pkts = rte_align32pow2(rxq_pkts);
      }

      if (q_max_packet_size > THRESHOLD_PKT_SIZE && rxq_pkts > THRESHOLD_BUF_NUM) {
        HOLOSCAN_LOG_WARN("Decreasing num_bufs to {}", THRESHOLD_BUF_NUM);
        rxq_pkts = THRESHOLD_BUF_NUM;
      }

      if (!rte_is_power_of_2(q_max_packet_size)) {
        q_max_packet_size = rte_align32pow2(q_max_packet_size);
      }

      key = generate_queue_key(intf.port_id_, q.common_.id_);

      HOLOSCAN_LOG_INFO(
          "Configuring RX queue: {} ({}) on port {} memory type {} rxq_pkts {} q_max_packet_size "
          "{}",
          q.common_.name_,
          q.common_.id_,
          intf.port_id_,
          static_cast<int>(mtype),
          rxq_pkts,
          q_max_packet_size);

      rx_q_map_[key] = new DocaRxQueue(ddev[intf.port_id_],
                                       gdev[gpu_id],
                                       df_port[intf.port_id_],
                                       q.common_.id_,
                                       rxq_pkts,
                                       q_max_packet_size,
                                       mtype);
    }

    for (auto& q : intf.tx_.queues_) {
      int txq_pkts = -1;
      key = generate_queue_key(intf.port_id_, q.common_.id_);

      for (const auto& mr : cfg_.mrs_) {
        if (mr.first == q.common_.mrs_[0]) {
          gpu_id = mr.second.affinity_;

          txq_pkts = next_power_of_two(mr.second.num_bufs_);
          if (mr.second.kind_ == MemoryKind::DEVICE) {
            mtype = DOCA_GPU_MEM_TYPE_GPU;
          } else if (mr.second.kind_ == MemoryKind::HOST_PINNED) {
            mtype = DOCA_GPU_MEM_TYPE_CPU_GPU;
          } else {
            HOLOSCAN_LOG_CRITICAL(
                "FAILED: DOCA mgr doesn't support memory kind different from DEVICE or "
                "HOST_PINNED");
            return;
          }
          break;
        }
      }

      HOLOSCAN_LOG_INFO("Configuring TX queue: {} ({}) on port {} memory type {}",
                        q.common_.name_,
                        q.common_.id_,
                        intf.port_id_,
                        static_cast<int>(mtype));

      tx_q_map_[key] = new DocaTxQueue(ddev[intf.port_id_],
                                       gdev[gpu_id],
                                       q.common_.id_,
                                       txq_pkts,
                                       max_packet_size,
                                       mtype,
                                       &decrease_txq_completion_cb);
    }

    if (intf.rx_.queues_.size() > 0) {
      create_default_pipe(intf.port_id_, intf.rx_.queues_.size() - intf.rx_.flows_.size());

      int flow_num = 0;
      for (auto& flow : intf.rx_.flows_) {
        HOLOSCAN_LOG_INFO("Create RX flow {} to queue {}", flow.name_, flow.action_.id_);
        for (auto& q : intf.rx_.queues_) {
          key = generate_queue_key(intf.port_id_, q.common_.id_);
          auto q_backend = rx_q_map_[key];
          if (q_backend->qid == flow.action_.id_) {
            q_backend->create_udp_pipe(flow, rxq_pipe_default, flow_queue_id);
            flow.backend_config_ = q_backend;
          }
        }
      }

      if (intf.rx_.queues_.size() > 0) {
        doca_ret = create_root_pipe(intf.port_id_);
        if (doca_ret != DOCA_SUCCESS) {
          HOLOSCAN_LOG_CRITICAL("Can't create UDP root pipe");
        }
      }

      /* Create semaphore for GPU - CPU communication per rxq*/
      for (auto& q : cfg_.ifs_[intf.port_id_].rx_.queues_) {
        HOLOSCAN_LOG_INFO("Create RX semaphore");
        key = generate_queue_key(intf.port_id_, q.common_.id_);
        auto q_backend = rx_q_map_[key];
        q_backend->create_rx_packet_list();
      }
    }
  }

  /* Tx burst preallocate */
  for (int idx = 0; idx < MAX_TX_BURST; idx++) {
    cudaMallocHost(&(burst[idx].pkt_lens[0]), max_tx_batch_size * sizeof(uint32_t));
    burst[idx].hdr.hdr.max_pkt_size = max_packet_size;
  }

  rxq_pipe_default = nullptr;
  initialized = true;
  stats_rx_tot_pkts = 0;
  stats_rx_tot_bytes = 0;
  stats_rx_tot_batch = 0;

  stats_tx_tot_pkts = 0;
  stats_tx_tot_bytes = 0;
  stats_tx_tot_batch = 0;
  burst_tx_idx = 0;
  // cudaProfilerStart();
}

doca_error_t DocaMgr::create_default_pipe(int port_id, uint32_t cnt_defq) {
  uint16_t rss_queues[MAX_DEFAULT_QUEUES];
  int idxq = 0;
  doca_error_t result;
  struct doca_flow_match match = {0};
  struct doca_flow_match match_mask = {0};
  struct doca_flow_fwd fwd = {};
  struct doca_flow_fwd miss_fwd = {};
  struct doca_flow_pipe_cfg* pipe_cfg;
  struct doca_flow_pipe_entry* entry;
  struct doca_flow_monitor monitor = {
      .counter_type = DOCA_FLOW_RESOURCE_TYPE_NON_SHARED,
  };

  std::string pipe_name = std::string("GPU_RXQ_UDP_DEF_PIPE_P") + std::to_string(port_id);

  if (cnt_defq >= MAX_DEFAULT_QUEUES) {
    HOLOSCAN_LOG_CRITICAL("Too many default queues {}", cnt_defq);
    return DOCA_ERROR_INVALID_VALUE;
  }

  if (cnt_defq == 0) {
    HOLOSCAN_LOG_WARN("No need for a default queue");
    return DOCA_SUCCESS;
  }

  // match.outer.l3_type = DOCA_FLOW_L3_TYPE_IP4;
  match.parser_meta.outer_l3_type = DOCA_FLOW_L3_META_IPV4;
  // match.outer.l4_type_ext = DOCA_FLOW_L4_TYPE_EXT_UDP;

  result = doca_flow_pipe_cfg_create(&pipe_cfg, df_port[port_id]);
  if (result != DOCA_SUCCESS) {
    HOLOSCAN_LOG_ERROR("Failed to create doca_flow_pipe_cfg: {}", doca_error_get_descr(result));
    return result;
  }

  result = doca_flow_pipe_cfg_set_name(pipe_cfg, pipe_name.c_str());
  if (result != DOCA_SUCCESS) {
    HOLOSCAN_LOG_ERROR("Failed to set doca_flow_pipe_cfg name: {}", doca_error_get_descr(result));
    return result;
  }
  result = doca_flow_pipe_cfg_set_is_root(pipe_cfg, false);
  if (result != DOCA_SUCCESS) {
    HOLOSCAN_LOG_ERROR("Failed to set doca_flow_pipe_cfg is_root: {}",
                       doca_error_get_descr(result));
    return result;
  }
  result = doca_flow_pipe_cfg_set_match(pipe_cfg, &match, &match_mask);
  if (result != DOCA_SUCCESS) {
    HOLOSCAN_LOG_ERROR("Failed to set doca_flow_pipe_cfg match: {}", doca_error_get_descr(result));
    return result;
  }
  result = doca_flow_pipe_cfg_set_monitor(pipe_cfg, &monitor);
  if (result != DOCA_SUCCESS) {
    HOLOSCAN_LOG_ERROR("Failed to set doca_flow_pipe_cfg monitor: {}",
                       doca_error_get_descr(result));
    return result;
  }

  bool create_pipe;
  const auto& rx = cfg_.ifs_[port_id].rx_;
  for (auto& q : rx.queues_) {
    create_pipe = true;
    uint32_t key = generate_queue_key(port_id, q.common_.id_);
    auto q_backend = rx_q_map_[key];

    for (auto& flow : rx.flows_) {
      if (q_backend->qid == flow.action_.id_)
        create_pipe = false;
    }

    if (create_pipe == true) {
      // Add default entries
      // doca_eth_rxq_get_flow_queue_id(q_backend->eth_rxq_cpu, &flow_queue_id);
      rss_queues[idxq] = flow_queue_id;
      doca_eth_rxq_apply_queue_id(q_backend->eth_rxq_cpu, rss_queues[idxq]);
      flow_queue_id++;
      HOLOSCAN_LOG_DEBUG("create_default_pipe idx {} queue {}", idxq, flow_queue_id);
      idxq++;
    }
  }

  fwd.type = DOCA_FLOW_FWD_RSS;
  fwd.rss_type = DOCA_FLOW_RESOURCE_TYPE_NON_SHARED;
  fwd.rss.queues_array = rss_queues;
  fwd.rss.outer_flags = DOCA_FLOW_RSS_IPV4;
  fwd.rss.nr_queues = cnt_defq;

  miss_fwd.type = DOCA_FLOW_FWD_DROP;

  result = doca_flow_pipe_create(pipe_cfg, &fwd, &miss_fwd, &(rxq_pipe_default));
  if (result != DOCA_SUCCESS) {
    HOLOSCAN_LOG_ERROR("RxQ pipe creation failed with: {}", doca_error_get_descr(result));
    return result;
  }

  doca_flow_pipe_cfg_destroy(pipe_cfg);

  /* Add HW offload */
  result = doca_flow_pipe_add_entry(0,
                                    rxq_pipe_default,
                                    &match,
                                    0,
                                    nullptr,
                                    nullptr,
                                    nullptr,
                                    DOCA_FLOW_NO_WAIT,
                                    nullptr,
                                    &entry);
  if (result != DOCA_SUCCESS) {
    HOLOSCAN_LOG_ERROR("RxQ pipe entry creation failed with: {}", doca_error_get_descr(result));
    return result;
  }

  result = doca_flow_entries_process(df_port[port_id], 0, default_flow_timeout_usec, 0);
  if (result != DOCA_SUCCESS) {
    HOLOSCAN_LOG_ERROR("RxQ pipe entry process failed with: {}", doca_error_get_descr(result));
    return result;
  }

  HOLOSCAN_LOG_INFO("Created Default Pipe {}", pipe_name);

  return DOCA_SUCCESS;
}

doca_error_t DocaMgr::create_root_pipe(int port_id) {
  doca_error_t result;
  uint32_t cnt_defq = cfg_.ifs_[port_id].rx_.queues_.size() - cfg_.ifs_[port_id].rx_.flows_.size();

  struct doca_flow_match match_mask = {0};
  struct doca_flow_monitor monitor = {
      .counter_type = DOCA_FLOW_RESOURCE_TYPE_NON_SHARED,
  };
  struct doca_flow_pipe_cfg* pipe_cfg;
  std::string pipe_name = std::string("ROOT_PIPE_P") + std::to_string(port_id);
  memset(&match_mask, 0, sizeof(match_mask));

  result = doca_flow_pipe_cfg_create(&pipe_cfg, df_port[port_id]);
  if (result != DOCA_SUCCESS) {
    HOLOSCAN_LOG_ERROR("Failed to create doca_flow_pipe_cfg: {}", doca_error_get_descr(result));
    return result;
  }

  result = doca_flow_pipe_cfg_set_name(pipe_cfg, pipe_name.c_str());
  if (result != DOCA_SUCCESS) {
    HOLOSCAN_LOG_ERROR("Failed to set doca_flow_pipe_cfg name: {}", doca_error_get_descr(result));
    doca_flow_pipe_cfg_destroy(pipe_cfg);
    return result;
  }
  result = doca_flow_pipe_cfg_set_type(pipe_cfg, DOCA_FLOW_PIPE_CONTROL);
  if (result != DOCA_SUCCESS) {
    HOLOSCAN_LOG_ERROR("Failed to set doca_flow_pipe_cfg type: {}", doca_error_get_descr(result));
    doca_flow_pipe_cfg_destroy(pipe_cfg);
    return result;
  }
  result = doca_flow_pipe_cfg_set_is_root(pipe_cfg, true);
  if (result != DOCA_SUCCESS) {
    HOLOSCAN_LOG_ERROR("Failed to set doca_flow_pipe_cfg is_root: {}",
                       doca_error_get_descr(result));
    doca_flow_pipe_cfg_destroy(pipe_cfg);
    return result;
  }
  result = doca_flow_pipe_cfg_set_match(pipe_cfg, nullptr, &match_mask);
  if (result != DOCA_SUCCESS) {
    HOLOSCAN_LOG_ERROR("Failed to set doca_flow_pipe_cfg match: {}", doca_error_get_descr(result));
    doca_flow_pipe_cfg_destroy(pipe_cfg);
    return result;
  }
  result = doca_flow_pipe_cfg_set_monitor(pipe_cfg, &monitor);
  if (result != DOCA_SUCCESS) {
    HOLOSCAN_LOG_ERROR("Failed to set doca_flow_pipe_cfg monitor: {}",
                       doca_error_get_descr(result));
    doca_flow_pipe_cfg_destroy(pipe_cfg);
    return result;
  }

  result = doca_flow_pipe_create(pipe_cfg, nullptr, nullptr, &root_pipe[port_id]);
  if (result != DOCA_SUCCESS) {
    HOLOSCAN_LOG_ERROR("Root pipe creation failed with: {}", doca_error_get_descr(result));
    doca_flow_pipe_cfg_destroy(pipe_cfg);
    return result;
  }
  doca_flow_pipe_cfg_destroy(pipe_cfg);

  struct doca_flow_match udp_match = {0};
  udp_match.outer.eth.type = htons(DOCA_FLOW_ETHER_TYPE_IPV4);
  udp_match.outer.l3_type = DOCA_FLOW_L3_TYPE_IP4;
  udp_match.outer.ip4.next_proto = IPPROTO_UDP;

  const auto& rx = cfg_.ifs_[port_id].rx_;
  for (const auto& flow : rx.flows_) {
    HOLOSCAN_LOG_INFO("Adding RX flow {} from {} to control pipe", flow.name_, flow.action_.id_);
    auto q_backend = static_cast<DocaRxQueue*>(flow.backend_config_);

    struct doca_flow_fwd udp_fwd = {
        .type = DOCA_FLOW_FWD_PIPE,
        .next_pipe = q_backend->rxq_pipe,
    };

    // Reqork priority if you have multiple queues!!!
    result = doca_flow_pipe_control_add_entry(0,
                                              0,
                                              root_pipe[port_id],
                                              &udp_match,
                                              nullptr,
                                              nullptr,
                                              nullptr,
                                              nullptr,
                                              nullptr,
                                              nullptr,
                                              &udp_fwd,
                                              nullptr,
                                              &(q_backend->root_udp_entry));

    if (result != DOCA_SUCCESS) {
      HOLOSCAN_LOG_CRITICAL("Root pipe UDP entry creation failed with: {}",
                            doca_error_get_descr(result));
      return result;
    }
  }

  if (cnt_defq > 0) {
    // Add default pipe
    struct doca_flow_fwd udp_fwd = {
        .type = DOCA_FLOW_FWD_PIPE,
        .next_pipe = rxq_pipe_default,
    };

    // Lower priority than UDP + port filters
    HOLOSCAN_LOG_INFO("Adding RX default pipeline");
    result = doca_flow_pipe_control_add_entry(0,
                                              1,
                                              root_pipe[port_id],
                                              &udp_match,
                                              nullptr,
                                              nullptr,
                                              nullptr,
                                              nullptr,
                                              nullptr,
                                              nullptr,
                                              &udp_fwd,
                                              nullptr,
                                              &(root_udp_entry_default));
    if (result != DOCA_SUCCESS) {
      HOLOSCAN_LOG_CRITICAL("Root pipe UDP entry creation failed with: {}",
                            doca_error_get_descr(result));
      return result;
    }

    result = doca_flow_entries_process(df_port[port_id], 0, default_flow_timeout_usec, 0);
    if (result != DOCA_SUCCESS) {
      HOLOSCAN_LOG_CRITICAL("Root pipe entry process failed with: {}",
                            doca_error_get_descr(result));
      return result;
    }
  }

  HOLOSCAN_LOG_INFO("Created Pipe {}", pipe_name);

  return DOCA_SUCCESS;
}

DocaMgr::~DocaMgr() {
<<<<<<< HEAD
  // const auto& rx = cfg_.ifs_[0].rx_;
  // for (auto& q : rx.queues_) {
  //   uint32_t key = (cfg_.ifs_[0].port_id_ << 16) | q.common_.id_;
  //   auto q_backend = rx_q_map_[key];
  //   q_backend->destroy_semaphore();
  // }

  /* Tx burst preallocate */
  for (int idx = 0; idx < MAX_TX_BURST; idx++) {
    cudaFreeHost(burst[idx].pkt_lens[0]);
  }
=======
  for (int idx = 0; idx < MAX_TX_BURST; idx++) cudaFreeHost(burst[idx].pkt_lens[0]);
>>>>>>> f981ba01
}

////////////////////////////////////////////////////////////////////////////////
///
///  \brief
///
////////////////////////////////////////////////////////////////////////////////

void DocaMgr::run() {
  RxDocaWorkerParams* params_rx;
  TxDocaWorkerParams* params_tx;
  uint32_t lcore_rx = rte_get_next_lcore(-1, 1, 0);
  uint32_t lcore_tx = rte_get_next_lcore(lcore_rx, 1, 0);
  cpu_set_t cpuset;

  worker_th_idx = 0;

  HOLOSCAN_LOG_INFO("Starting advanced network GPU workers");  // rx.empty {}", rx.empty);
  // determine the correct process types for input/output
  int (*rx_worker)(void*) = rx_core;
  int (*tx_worker)(void*) = tx_core;
  int ridx = 0, tidx = 0;
  bool rx_enabled = false;
  bool tx_enabled = false;

  for (const auto& intf : cfg_.ifs_) {
    if (intf.rx_.queues_.size() > 0) {
      rx_enabled = true;
      break;
    }
  }

  for (const auto& intf : cfg_.ifs_) {
    if (intf.tx_.queues_.size() > 0) {
      tx_enabled = true;
      break;
    }
  }

  if (rx_enabled) {
    for (const auto gpu_idx : gpu_mr_devs) {
      params_rx = new RxDocaWorkerParams;

      params_rx->meta_pool = rx_metadata;
      params_rx->gpu_id = gpu_idx;  // cfg_.mrs_[rx.queues_[0].common_.mrs_[0]].affinity_;
      params_rx->gdev = gdev[params_rx->gpu_id];
      params_rx->rxqn = 0;

      for (const auto& intf : cfg_.ifs_) {
        const auto& rx = intf.rx_;
        for (auto& q : rx.queues_) {
          if (cfg_.mrs_[q.common_.mrs_[0]].affinity_ == gpu_idx) {
            params_rx->rxqn++;

            if (ridx == 0)
              params_rx->core_id = stoi(q.common_.cpu_core_);

            uint32_t key = generate_queue_key(intf.port_id_, q.common_.id_);
            // Assign ring pointer to rxqw
            auto ring_it = rx_rings.find(key);
            if (ring_it == rx_rings.end()) {
              HOLOSCAN_LOG_CRITICAL("Run: Failed to find RX ring for key {}", key);
              params_rx->rxqw[ridx].ring = nullptr;  // Handle error
            } else {
              params_rx->rxqw[ridx].ring = ring_it->second;
            }

            auto qinfo = rx_q_map_[key];
            params_rx->rxqw[ridx].queue = q.common_.id_;
            params_rx->rxqw[ridx].batch_size = q.common_.batch_size_;
            params_rx->rxqw[ridx].rxq = qinfo;
            params_rx->rxqw[ridx].port = intf.port_id_;

            ridx++;
          }
        }
      }

      if (ridx > 0) {
        worker_th[worker_th_idx++] = std::thread(rx_worker, (void*)params_rx);
        ridx = 0;
      }
    }
  }

  if (tx_enabled) {
    for (const auto gpu_idx : gpu_mr_devs) {
      params_tx = new TxDocaWorkerParams;

      params_tx->meta_pool = tx_metadata;
      params_tx->gpu_id = gpu_idx;  // cfg_.mrs_[tx.queues_[0].common_.mrs_[0]].affinity_;
      params_tx->gdev = gdev[params_tx->gpu_id];
      params_tx->txqn = 0;
      for (const auto& intf : cfg_.ifs_) {
        const auto& tx = intf.tx_;

        for (auto& q : tx.queues_) {
          if (cfg_.mrs_[q.common_.mrs_[0]].affinity_ == gpu_idx) {
            params_tx->txqn++;
            if (tidx == 0) {
              params_tx->core_id = stoi(q.common_.cpu_core_);
              rte_eth_macaddr_get(intf.port_id_, &params_tx->mac_addr);
            }

            uint32_t key = generate_queue_key(intf.port_id_, q.common_.id_);
            auto qinfo = tx_q_map_[key];
            params_tx->txqw[tidx].queue = q.common_.id_;
            params_tx->txqw[tidx].batch_size = q.common_.batch_size_;
            params_tx->txqw[tidx].txq = qinfo;
            params_tx->txqw[tidx].port = intf.port_id_;
            params_tx->txqw[tidx].ring = tx_rings[key];
            tidx++;
          }
        }
      }

      if (tidx > 0) {
        worker_th[worker_th_idx++] = std::thread(tx_worker, (void*)params_tx);
        tidx = 0;
      }
    }
  }

  HOLOSCAN_LOG_INFO("Done starting workers");
}

////////////////////////////////////////////////////////////////////////////////
///
///  \brief
///
////////////////////////////////////////////////////////////////////////////////

int DocaMgr::rx_core(void* arg) {
  RxDocaWorkerParams* tparams = (RxDocaWorkerParams*)arg;
  int ret = 0;
  uint64_t freq = rte_get_tsc_hz();
  uint64_t timeout_ticks = freq * 0.02;  // expect all packets within 20ms
  uint64_t total_pkts = 0;
  doca_error_t result;
  enum doca_gpu_semaphore_status status;
  cudaStream_t rx_stream;
  cudaError_t res_cuda = cudaSuccess;
  uintptr_t *eth_rxq_cpu_list, *eth_rxq_gpu_list;
  uintptr_t *pkt_cpu_list, *pkt_gpu_list;
  uint32_t *pkt_idx_cpu_list, *pkt_idx_gpu_list;
  uint32_t *batch_cpu_list, *batch_gpu_list;
  uint32_t *cpu_exit_condition, *gpu_exit_condition;
  struct adv_doca_rx_gpu_info* packets_stats;
  BurstParams* burst;
#if MPS_ENABLED == 1
  CUdevice cuDevice;
  CUcontext cuContext;
#endif
  uint64_t last_batch = 0;
  int leastPriority;
  int greatestPriority;

  pthread_t self = pthread_self();
  cpu_set_t cpuset;
  CPU_ZERO(&cpuset);
  CPU_SET(tparams->core_id, &cpuset);

  int rc = pthread_setaffinity_np(self, sizeof(cpu_set_t), &cpuset);
  if (rc != 0) {
    printf("Failed to pin core: %s\n", strerror(errno));
    exit(1);
  }
  pthread_setname_np(self, "RX_WORKER");

  // WAR for Holoscan management of threads.
  // Be sure application thread finished before launching other CUDA tasks
  sleep(2);

  // Log
  {
    std::string queue_ids_str = "";
    for (int idxq = 0; idxq < tparams->rxqn; ++idxq) {
      queue_ids_str += std::to_string(tparams->rxqw[idxq].queue);
      if (idxq < tparams->rxqn - 1) {
        queue_ids_str += ", ";
      }
    }
    if (tparams->rxqn == 0) {
      queue_ids_str = "none";
    }
    HOLOSCAN_LOG_INFO("Starting Rx Core {} (queue IDs: {}), GPU {}",
                      tparams->core_id,
                      queue_ids_str,
                      tparams->gpu_id);
  }

  res_cuda = cudaSetDevice(tparams->gpu_id);
  if (res_cuda != cudaSuccess) {
    HOLOSCAN_LOG_ERROR("Failed to set GPU device {}", tparams->gpu_id);
    force_quit_doca.store(true);
    return -1;
  }
  cudaFree(0);
#if MPS_ENABLED == 1
  cuDeviceGet(&cuDevice, tparams->gpu_id);
  cuCtxCreate(&cuContext, CU_CTX_SCHED_SPIN | CU_CTX_MAP_HOST, cuDevice);
  cuCtxPushCurrent(cuContext);
#endif
  cudaDeviceGetStreamPriorityRange(&leastPriority, &greatestPriority);

  result = doca_gpu_mem_alloc(tparams->gdev,
                              tparams->rxqn * sizeof(uintptr_t),
                              GPU_PAGE_SIZE,
                              DOCA_GPU_MEM_TYPE_CPU_GPU,
                              (void**)&eth_rxq_gpu_list,
                              (void**)&eth_rxq_cpu_list);
  if (result != DOCA_SUCCESS) {
    HOLOSCAN_LOG_ERROR(
        "Failed to allocate gpu memory eth_rxq_gpu_list before launching kernel {} "
        "Core {} ({} queues), GPU {}, socket {}",
        doca_error_get_descr(result),
        tparams->core_id,
        tparams->rxqn,
        tparams->gpu_id,
        rte_socket_id());
    force_quit_doca.store(true);
    return -1;
  }

  result = doca_gpu_mem_alloc(tparams->gdev,
                              tparams->rxqn * sizeof(uintptr_t),
                              GPU_PAGE_SIZE,
                              DOCA_GPU_MEM_TYPE_CPU_GPU,
                              (void**)&pkt_gpu_list,
                              (void**)&pkt_cpu_list);
  if (result != DOCA_SUCCESS) {
    HOLOSCAN_LOG_ERROR("Failed to allocate gpu memory pkt_gpu_list before launching kernel {}",
                       doca_error_get_descr(result));
    force_quit_doca.store(true);
    return -1;
  }

  result = doca_gpu_mem_alloc(tparams->gdev,
                              tparams->rxqn * sizeof(uint32_t),
                              GPU_PAGE_SIZE,
                              DOCA_GPU_MEM_TYPE_CPU_GPU,
                              (void**)&pkt_idx_gpu_list,
                              (void**)&pkt_idx_cpu_list);
  if (result != DOCA_SUCCESS) {
    HOLOSCAN_LOG_ERROR("Failed to allocate gpu memory pkt_idx_gpu_list before launching kernel {}",
                       doca_error_get_descr(result));
    force_quit_doca.store(true);
    return -1;
  }

  result = doca_gpu_mem_alloc(tparams->gdev,
                              tparams->rxqn * sizeof(uintptr_t),
                              GPU_PAGE_SIZE,
                              DOCA_GPU_MEM_TYPE_CPU_GPU,
                              (void**)&batch_gpu_list,
                              (void**)&batch_cpu_list);
  if (result != DOCA_SUCCESS) {
    HOLOSCAN_LOG_ERROR("Failed to allocate gpu memory batch_gpu_list before launching kernel {}",
                       doca_error_get_descr(result));
    force_quit_doca.store(true);
    return -1;
  }

  for (int idx = 0; idx < tparams->rxqn; idx++) {
    eth_rxq_cpu_list[idx] = (uintptr_t)tparams->rxqw[idx].rxq->eth_rxq_gpu;
    pkt_cpu_list[idx] = (uintptr_t)tparams->rxqw[idx].rxq->pkt_list_gpu;
    pkt_idx_cpu_list[idx] = 0;
    batch_cpu_list[idx] = tparams->rxqw[idx].batch_size;
  }

  res_cuda = cudaStreamCreateWithPriority(&rx_stream, cudaStreamNonBlocking, greatestPriority);
  if (res_cuda != cudaSuccess) {
    HOLOSCAN_LOG_ERROR("Function cudaStreamCreateWithPriority error {}",
                       static_cast<int>(res_cuda));
    force_quit_doca.store(true);
    return -1;
  }

  result = doca_gpu_mem_alloc(tparams->gdev,
                              sizeof(uint32_t),
                              GPU_PAGE_SIZE,
                              DOCA_GPU_MEM_TYPE_GPU_CPU,
                              (void**)&gpu_exit_condition,
                              (void**)&cpu_exit_condition);
  if (result != DOCA_SUCCESS || gpu_exit_condition == nullptr || cpu_exit_condition == nullptr) {
    HOLOSCAN_LOG_ERROR("Function doca_gpu_mem_alloc returned {}", doca_error_get_descr(result));
    force_quit_doca.store(true);
    return -1;
  }

  DOCA_GPUNETIO_VOLATILE(*cpu_exit_condition) = 0;

  HOLOSCAN_LOG_INFO("Warmup receive kernel");
  doca_receiver_packet_kernel(rx_stream,
                              tparams->rxqn,
                              nullptr,
                              pkt_gpu_list,
                              pkt_idx_gpu_list,
                              batch_gpu_list,
                              gpu_exit_condition,
                              true);
  DOCA_GPUNETIO_VOLATILE(*cpu_exit_condition) = 1;
  cudaStreamSynchronize(rx_stream);
  DOCA_GPUNETIO_VOLATILE(*cpu_exit_condition) = 0;

  doca_receiver_packet_kernel(rx_stream,
                              tparams->rxqn,
                              eth_rxq_gpu_list,
                              pkt_gpu_list,
                              pkt_idx_gpu_list,
                              batch_gpu_list,
                              gpu_exit_condition,
                              true);

  HOLOSCAN_LOG_INFO("DOCA receiver kernel ready!");

  uint64_t loop_count = 0;
  uint64_t loop_log_rate = 100000000;
  while (!force_quit_doca.load()) {
    loop_count++;

    for (int ridx = 0; ridx < tparams->rxqn; ridx++) {
      packets_stats = (struct adv_doca_rx_gpu_info*)tparams->rxqw[ridx].rxq->pkt_list_cpu;
      status = DOCA_GPUNETIO_VOLATILE(packets_stats[pkt_idx_cpu_list[ridx]].status);

      // Log semaphore status periodically unless it's ready
      if (status != DOCA_GPU_SEMAPHORE_STATUS_READY && (loop_count % loop_log_rate == 0)) {
        HOLOSCAN_LOG_INFO("rx_core Q {}, sem_idx {}, status: {} exit_condition {}",
                          ridx,
                          pkt_idx_cpu_list[ridx],
                          (int)status,
                          DOCA_GPUNETIO_VOLATILE(*cpu_exit_condition));
      }

      if (status == DOCA_GPU_SEMAPHORE_STATUS_READY) {
        if (rte_mempool_get(tparams->meta_pool, reinterpret_cast<void**>(&burst)) < 0) {
          HOLOSCAN_LOG_ERROR("Processing function falling behind. No free buffers for metadata!");
          force_quit_doca.store(true);
          break;
        }

        // Queue ID for receiver to differentiate
        burst->hdr.hdr.q_id = tparams->rxqw[ridx].queue;
        burst->hdr.hdr.first_pkt_addr = (uintptr_t)tparams->rxqw[ridx].rxq->gpu_pkt_addr;
        burst->hdr.hdr.max_pkt = tparams->rxqw[ridx].rxq->max_pkt_num;
        burst->hdr.hdr.max_pkt_size = tparams->rxqw[ridx].rxq->max_pkt_size;
        burst->hdr.hdr.port_id = tparams->rxqw[ridx].port;
        burst->hdr.hdr.num_pkts = packets_stats[pkt_idx_cpu_list[ridx]].num_pkts;
        burst->hdr.hdr.nbytes = packets_stats[pkt_idx_cpu_list[ridx]].nbytes;
        burst->hdr.hdr.gpu_pkt0_idx = packets_stats[pkt_idx_cpu_list[ridx]].gpu_pkt0_idx;
        burst->hdr.hdr.gpu_pkt0_addr = packets_stats[pkt_idx_cpu_list[ridx]].gpu_pkt0_addr;
        HOLOSCAN_LOG_DEBUG(
            "sem {} queue {} num_pkts {}", pkt_idx_cpu_list[ridx], ridx, burst->hdr.hdr.num_pkts);
        // Check if the ring pointer assigned during setup is valid
        if (tparams->rxqw[ridx].ring == nullptr) {
          HOLOSCAN_LOG_ERROR("RX Worker: Ring pointer for queue index {} is null. Dropping burst.",
                             ridx);
          rte_mempool_put(tparams->meta_pool, burst);

        } else {
          // Enqueue into the specific ring associated with this worker queue
          if (rte_ring_enqueue(tparams->rxqw[ridx].ring, reinterpret_cast<void*>(burst)) != 0) {
            HOLOSCAN_LOG_WARN("RX ring for queue index {} is full. Dropping burst.", ridx);
            rte_mempool_put(tparams->meta_pool, burst);
          }
        }

        // Update stats
        total_pkts += burst->hdr.hdr.num_pkts;
        stats_rx_tot_pkts += burst->hdr.hdr.num_pkts;
        stats_rx_tot_bytes += burst->hdr.hdr.nbytes;
        stats_rx_tot_batch++;

        // Reset semaphore to free
        DOCA_GPUNETIO_VOLATILE(packets_stats[pkt_idx_cpu_list[ridx]].status) =
            DOCA_GPU_SEMAPHORE_STATUS_FREE;
        pkt_idx_cpu_list[ridx] = (pkt_idx_cpu_list[ridx] + 1) % MAX_DEFAULT_SEM_X_QUEUE;
      }
    }
  }

  DOCA_GPUNETIO_VOLATILE(*cpu_exit_condition) = 1;
  HOLOSCAN_LOG_INFO("Wait receive kernel completion");
  cudaStreamSynchronize(rx_stream);

  for (int ridx = 0; ridx < tparams->rxqn; ridx++) {
    packets_stats = (struct adv_doca_rx_gpu_info*)tparams->rxqw[ridx].rxq->pkt_list_cpu;
    status = DOCA_GPUNETIO_VOLATILE(packets_stats[pkt_idx_cpu_list[ridx]].status);

    if (status == DOCA_GPU_SEMAPHORE_STATUS_READY) {
      last_batch += packets_stats[pkt_idx_cpu_list[ridx]].num_pkts;
      stats_rx_tot_pkts += packets_stats[pkt_idx_cpu_list[ridx]].num_pkts;
      stats_rx_tot_bytes += packets_stats[pkt_idx_cpu_list[ridx]].nbytes;
      stats_rx_tot_batch++;
    }
  }

  doca_gpu_mem_free(tparams->gdev, (void*)eth_rxq_gpu_list);
  doca_gpu_mem_free(tparams->gdev, (void*)pkt_gpu_list);
  doca_gpu_mem_free(tparams->gdev, (void*)pkt_idx_gpu_list);
  cudaStreamDestroy(rx_stream);
  doca_gpu_mem_free(tparams->gdev, (void*)gpu_exit_condition);

#if MPS_ENABLED == 1
  cuCtxPopCurrent(&cuContext);
#endif

  HOLOSCAN_LOG_INFO(
      "Total packets received by application (GPU {}): {}, last partial batch packets {}",
      tparams->gpu_id,
      total_pkts + last_batch,
      last_batch);

  return 0;
}

int DocaMgr::tx_core(void* arg) {
  TxDocaWorkerParams* tparams = (TxDocaWorkerParams*)arg;
  int ret = 0;
  uint64_t freq = rte_get_tsc_hz();
  uint64_t timeout_ticks = freq * 0.02;  // expect all packets within 20ms
  doca_error_t result;
  enum doca_gpu_semaphore_status status;
  cudaStream_t tx_stream[MAX_DEFAULT_QUEUES];
  cudaError_t res_cuda = cudaSuccess;
  BurstParams* burst;
  uint64_t cnt_pkts[MAX_DEFAULT_QUEUES] = {0};
  bool set_completion[MAX_DEFAULT_QUEUES] = {false};
#if MPS_ENABLED == 1
  CUdevice cuDevice;
  CUcontext cuContext;
#endif
  pthread_t self = pthread_self();
  cpu_set_t cpuset;
  CPU_ZERO(&cpuset);
  CPU_SET(tparams->core_id, &cpuset);

  int rc = pthread_setaffinity_np(self, sizeof(cpu_set_t), &cpuset);
  if (rc != 0) {
    printf("Failed to pin core: %s\n", strerror(errno));
    exit(1);
  }
  pthread_setname_np(self, "TX_WORKER");

  // Log
  {
    std::string queue_ids_str = "";
    for (int idxq = 0; idxq < tparams->txqn; ++idxq) {
      queue_ids_str += std::to_string(tparams->txqw[idxq].queue);
      if (idxq < tparams->txqn - 1) {
        queue_ids_str += ", ";
      }
    }
    if (tparams->txqn == 0) {
      queue_ids_str = "none";
    }
    HOLOSCAN_LOG_INFO("Starting Tx Core {} (queue IDs: {}), GPU {}",
                      tparams->core_id,
                      queue_ids_str,
                      tparams->gpu_id);
  }

  res_cuda = cudaSetDevice(tparams->gpu_id);
  if (res_cuda != cudaSuccess) {
    HOLOSCAN_LOG_ERROR("Failed to set GPU device {}", tparams->gpu_id);
    exit(1);
  }
  cudaFree(0);

#if MPS_ENABLED == 1
  cuDeviceGet(&cuDevice, tparams->gpu_id);
  cuCtxCreate(&cuContext, CU_CTX_SCHED_SPIN | CU_CTX_MAP_HOST, cuDevice);
  cuCtxPushCurrent(cuContext);
#endif

  for (int idxq = 0; idxq < tparams->txqn; idxq++) {
    res_cuda = cudaStreamCreateWithFlags(&tx_stream[idxq], cudaStreamNonBlocking);
    if (res_cuda != cudaSuccess) {
      HOLOSCAN_LOG_ERROR("Function cudaStreamCreateWithFlags error {}", static_cast<int>(res_cuda));
      exit(1);
    }
    HOLOSCAN_LOG_DEBUG("Warmup send kernel queue {}", idxq);
    doca_sender_packet_kernel(
        tx_stream[idxq], tparams->txqw[idxq].txq->eth_txq_gpu, 0, 0, 0, 0, 0, 0, nullptr, false);
    cudaStreamSynchronize(tx_stream[idxq]);
  }

  while (!force_quit_doca.load()) {
    for (int idxq = 0; idxq < tparams->txqn; idxq++) {
      /* Guardrail to prevent issues caused on ARM by the communication between application and
       * operator */
      if (tparams->txqw[idxq].txq->tx_cmp_posted.load() > TX_COMP_THRS) {
        HOLOSCAN_LOG_DEBUG("Queue {} pkts {} too many cmp {}",
                           idxq,
                           cnt_pkts[idxq],
                           tparams->txqw[idxq].txq->tx_cmp_posted.load());
        continue;
      }

      if (rte_ring_dequeue(tparams->txqw[idxq].ring, reinterpret_cast<void**>(&burst)) != 0)
        continue;

      if (idxq != burst->hdr.hdr.q_id)
        HOLOSCAN_LOG_ERROR("Burst queue {} is different from queue id {}. It should not happen!",
                           burst->hdr.hdr.q_id,
                           idxq);

      /* Only necessary checks to prioritize the launch of the kernel */
      cnt_pkts[idxq] += burst->hdr.hdr.num_pkts;
      if (cnt_pkts[idxq] > MAX_SQ_DESCR_NUM / 4)
        set_completion[idxq] = true;

      doca_sender_packet_kernel(tx_stream[idxq],
                                tparams->txqw[idxq].txq->eth_txq_gpu,
                                (uint64_t)tparams->txqw[idxq].txq->gpu_pkt_addr,
                                tparams->txqw[idxq].txq->pkt_mkey,
                                burst->hdr.hdr.gpu_pkt0_idx,
                                burst->hdr.hdr.num_pkts,
                                burst->hdr.hdr.max_pkt,
                                tparams->txqw[idxq].txq->max_pkt_size,
                                burst->pkt_lens[0],
                                set_completion[idxq]);

      rte_mempool_put(tparams->meta_pool, burst);

      stats_tx_tot_pkts += burst->hdr.hdr.num_pkts;
      // stats_tx_tot_bytes += burst->hdr.hdr.nbytes;
      stats_tx_tot_batch++;

      /* Remaining checks after kernel launch */
      if (set_completion[idxq] == true) {
        tparams->txqw[idxq].txq->tx_cmp_posted++;
        HOLOSCAN_LOG_DEBUG("Queue {} pkts {} posted cmp {}",
                           idxq,
                           cnt_pkts[idxq],
                           tparams->txqw[idxq].txq->tx_cmp_posted.load());
        cnt_pkts[idxq] = 0;
        set_completion[idxq] = false;
      }
    }
  }

  HOLOSCAN_LOG_DEBUG("DOCA RX must exit");

  for (int idxq = 0; idxq < tparams->txqn; idxq++) {
    res_cuda = cudaStreamDestroy(tx_stream[idxq]);
    if (res_cuda != cudaSuccess) {
      HOLOSCAN_LOG_ERROR("Function cudaStreamDestroy error {}", static_cast<int>(res_cuda));
    }
  }

#if MPS_ENABLED == 1
  cuCtxPopCurrent(&cuContext);
#endif

  return 0;
}

/* advanced_network interface implementations */

void* DocaMgr::get_packet_ptr(BurstParams* burst, int idx) {
  uint32_t pkt = burst->hdr.hdr.gpu_pkt0_idx + idx;

  // HOLOSCAN_LOG_INFO("get_gpu_pkt_ptr pkt {} gpu_pkt0_idx {} idx {} addr {}\n",
  //         pkt, burst->hdr.hdr.gpu_pkt0_idx, idx, burst->hdr.hdr.gpu_pkt0_addr);

  if (pkt < burst->hdr.hdr.max_pkt)
    return (void*)(((uintptr_t)burst->hdr.hdr.gpu_pkt0_addr) + (idx * burst->hdr.hdr.max_pkt_size));
  else
    return (void*)(((uintptr_t)burst->hdr.hdr.first_pkt_addr) +
                   ((pkt % burst->hdr.hdr.max_pkt) * burst->hdr.hdr.max_pkt_size));
}

void* DocaMgr::get_segment_packet_ptr(BurstParams* burst, int seg, int idx) {
  if (seg > 0) {
    HOLOSCAN_LOG_CRITICAL("DOCA GPU comms doesn't support multiple segments yet!");
    return nullptr;
  }

  return get_packet_ptr(burst, idx);
}

void* DocaMgr::get_packet_extra_info(BurstParams* burst, int idx) {
  return nullptr;
}

uint64_t DocaMgr::get_burst_tot_byte(BurstParams* burst) {
  return burst->hdr.hdr.nbytes;
}

uint16_t DocaMgr::get_packet_length(BurstParams* burst, int idx) {
  return 0;
}

uint16_t DocaMgr::get_packet_flow_id(BurstParams* burst, int idx) {
  return 0;
}

uint16_t DocaMgr::get_segment_packet_length(BurstParams* burst, int seg, int idx) {
  return 0;
}

Status DocaMgr::get_mac_addr(int port, char* mac) {
  if (port > 0) {
    HOLOSCAN_LOG_CRITICAL("Port {} out of range in get_mac_addr() lookup");
    return Status::INVALID_PARAMETER;
  }

  memcpy(mac, reinterpret_cast<char*>(&mac_addrs[port]), sizeof(mac_addrs[port]));
  return Status::SUCCESS;
}

Status DocaMgr::set_packet_tx_time(BurstParams* burst, int idx, uint64_t timestamp) {
  return Status::SUCCESS;
}

Status DocaMgr::get_tx_packet_burst(BurstParams* burst) {
  int buf_idx = 0;

  // Check if burst->hdr.hdr.num_pkts > max_tx_batch_size

  for (const auto& intf : cfg_.ifs_) {
    if (burst->hdr.hdr.port_id != intf.port_id_) {
      continue;
    }

    for (auto& q : intf.tx_.queues_) {
      if (q.common_.id_ == burst->hdr.hdr.q_id) {
        uint32_t key = generate_queue_key(intf.port_id_, q.common_.id_);
        auto txq = tx_q_map_[key];

        // Should be thread safe as it's atomic inc
        auto buf_idx = txq->buff_arr_idx.fetch_add(burst->hdr.hdr.num_pkts);
        burst->hdr.hdr.max_pkt = txq->max_pkt_num;
        buf_idx = (buf_idx % txq->max_pkt_num);
        burst->hdr.hdr.gpu_pkt0_addr =
            (uintptr_t)((uint8_t*)txq->gpu_pkt_addr + (buf_idx * txq->max_pkt_size));
        burst->hdr.hdr.first_pkt_addr = (uintptr_t)txq->gpu_pkt_addr;
        burst->hdr.hdr.gpu_pkt0_idx = buf_idx;

        HOLOSCAN_LOG_DEBUG(
            "Get TX burst for queue {} ({}) on port {} pkts {} first {} gpu_pkt0_idx {}",
            q.common_.name_,
            q.common_.id_,
            intf.port_id_,
            burst->hdr.hdr.num_pkts,
            burst->hdr.hdr.first_pkt_addr,
            burst->hdr.hdr.gpu_pkt0_idx);
      }
    }
  }

  return Status::SUCCESS;
}

Status DocaMgr::set_eth_header(BurstParams* burst, int idx, char* dst_addr) {
  return Status::NOT_SUPPORTED;
}

Status DocaMgr::set_ipv4_header(BurstParams* burst, int idx, int ip_len, uint8_t proto,
                                unsigned int src_host, unsigned int dst_host) {
  return Status::NOT_SUPPORTED;
}

Status DocaMgr::set_udp_header(BurstParams* burst, int idx, int udp_len, uint16_t src_port,
                               uint16_t dst_port) {
  return Status::NOT_SUPPORTED;
}

Status DocaMgr::set_udp_payload(BurstParams* burst, int idx, void* data, int len) {
  return Status::NOT_SUPPORTED;
}

bool DocaMgr::is_tx_burst_available(BurstParams* burst) {
  for (const auto& intf : cfg_.ifs_) {
    if (burst->hdr.hdr.port_id != intf.port_id_) {
      continue;
    }

    for (auto& q : intf.tx_.queues_) {
      if (q.common_.id_ == burst->hdr.hdr.q_id) {
        uint32_t key = generate_queue_key(intf.port_id_, q.common_.id_);
        auto txq = tx_q_map_[key];
        doca_pe_progress(txq->pe);
        if (txq->tx_cmp_posted > TX_COMP_THRS) {
          HOLOSCAN_LOG_DEBUG("txq->tx_cmp_posted {}", static_cast<int>(txq->tx_cmp_posted.load()));
          return false;
        }

        return true;
      }
    }
  }

  return true;
}

Status DocaMgr::set_packet_lengths(BurstParams* burst, int idx,
                                   const std::initializer_list<int>& lens) {
  burst->pkt_lens[0][idx] = *(lens.begin());
  return Status::SUCCESS;
}

void DocaMgr::free_rx_burst(BurstParams* burst) {
  rte_mempool_put(rx_metadata, burst);
}

void DocaMgr::free_tx_burst(BurstParams* burst) {
  return;
}

Status DocaMgr::get_rx_burst(BurstParams** burst, int port, int q) {
  uint32_t key = generate_queue_key(port, q);
  auto ring_it = rx_rings.find(key);

  if (ring_it == rx_rings.end()) {
    HOLOSCAN_LOG_ERROR(
        "get_rx_burst: Could not find ring for port {}, queue {}. Check config.", port, q);
    return Status::INVALID_PARAMETER;
  }

  if (rte_ring_dequeue(ring_it->second, reinterpret_cast<void**>(burst)) < 0) {
    return Status::NULL_PTR;  // Use NULL_PTR to indicate empty queue
  }

  return Status::SUCCESS;
}

void DocaMgr::free_rx_metadata(BurstParams* burst) {
  rte_mempool_put(rx_metadata, burst);
}

void DocaMgr::free_tx_metadata(BurstParams* burst) {
  rte_mempool_put(tx_metadata, burst);
}

BurstParams* DocaMgr::create_tx_burst_params() {
  auto burst_idx = burst_tx_idx.fetch_add(1);
  HOLOSCAN_LOG_DEBUG("create_tx_burst_params burst_idx {} MAX_TX_BURST {}",
                     burst_idx % MAX_TX_BURST,
                     MAX_TX_BURST);
  return &(burst[burst_idx % MAX_TX_BURST]);
}

Status DocaMgr::get_tx_metadata_buffer(BurstParams** burst) {
  if (rte_mempool_get(tx_metadata, reinterpret_cast<void**>(burst)) != 0) {
    fprintf(stderr, "Failed to get TX meta descriptor\n");
    HOLOSCAN_LOG_CRITICAL("Failed to get TX meta descriptor");
    return Status::NO_FREE_BURST_BUFFERS;
  }

  return Status::SUCCESS;
}

Status DocaMgr::send_tx_burst(BurstParams* burst) {
  uint32_t key = generate_queue_key(burst->hdr.hdr.port_id, burst->hdr.hdr.q_id);
  const auto ring = tx_rings.find(key);

  if (ring == tx_rings.end()) {
    HOLOSCAN_LOG_ERROR("Invalid port/queue combination in send_tx_burst: {}/{}",
                       burst->hdr.hdr.port_id,
                       burst->hdr.hdr.q_id);
    return Status::INVALID_PARAMETER;
  }

  if (rte_ring_enqueue(ring->second, reinterpret_cast<void*>(burst)) != 0) {
    fprintf(stderr, "calling DOCA free_tx_metadata\n");
    free_tx_metadata(burst);
    HOLOSCAN_LOG_CRITICAL("Failed to enqueue TX work");
    return Status::NO_SPACE_AVAILABLE;
  }

  return Status::SUCCESS;
}

void DocaMgr::shutdown() {
  int icore = 0;

  HOLOSCAN_LOG_INFO("advanced_network DOCA manager shutting down");

  if (force_quit_doca.load() == false) {
    print_stats();

    HOLOSCAN_LOG_INFO("advanced_network DOCA manager stopping cores");
    force_quit_doca.store(true);
    for (int i = 0; i < worker_th_idx; i++) {
      HOLOSCAN_LOG_INFO("Waiting on thread {}", i);
      worker_th[i].join();
    }
  }

  HOLOSCAN_LOG_INFO("DocaMgr::shutdown exit gracefully");
}

void DocaMgr::print_stats() {
  HOLOSCAN_LOG_INFO("advanced_network DOCA manager stats");
  HOLOSCAN_LOG_INFO("Total Rx packets {}", stats_rx_tot_pkts);
  HOLOSCAN_LOG_INFO("Total Rx bytes {}", stats_rx_tot_bytes);
  HOLOSCAN_LOG_INFO("Total Rx batch processed {}", stats_rx_tot_batch);

  HOLOSCAN_LOG_INFO("Total Tx packets {}", stats_tx_tot_pkts);
  HOLOSCAN_LOG_INFO("Total Tx bytes {}", stats_tx_tot_bytes);
  HOLOSCAN_LOG_INFO("Total Tx batch processed {}", stats_tx_tot_batch);

  return;
}

};  // namespace holoscan::advanced_network<|MERGE_RESOLUTION|>--- conflicted
+++ resolved
@@ -1,11 +1,6 @@
 /*
-<<<<<<< HEAD
  * SPDX-FileCopyrightText: Copyright (c) 2023-2025, NVIDIA CORPORATION & AFFILIATES. All rights reserved.
  * SPDX-License-Identifier: Apache-2.0
-=======
- * SPDX-FileCopyrightText: Copyright (c) 2023-2025 NVIDIA CORPORATION & AFFILIATES. All rights
- * reserved. SPDX-License-Identifier: Apache-2.0
->>>>>>> f981ba01
  *
  * Licensed under the Apache License, Version 2.0 (the "License");
  * you may not use this file except in compliance with the License.
@@ -1041,21 +1036,9 @@
 }
 
 DocaMgr::~DocaMgr() {
-<<<<<<< HEAD
-  // const auto& rx = cfg_.ifs_[0].rx_;
-  // for (auto& q : rx.queues_) {
-  //   uint32_t key = (cfg_.ifs_[0].port_id_ << 16) | q.common_.id_;
-  //   auto q_backend = rx_q_map_[key];
-  //   q_backend->destroy_semaphore();
-  // }
-
-  /* Tx burst preallocate */
   for (int idx = 0; idx < MAX_TX_BURST; idx++) {
     cudaFreeHost(burst[idx].pkt_lens[0]);
   }
-=======
-  for (int idx = 0; idx < MAX_TX_BURST; idx++) cudaFreeHost(burst[idx].pkt_lens[0]);
->>>>>>> f981ba01
 }
 
 ////////////////////////////////////////////////////////////////////////////////
